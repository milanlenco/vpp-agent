--- conflicted
+++ resolved
@@ -55,11 +55,8 @@
 	@go test ./idxvpp/nametoidx
     @go test ./plugins/defaultplugins/l2plugin/bdidx
     @go test ./plugins/defaultplugins/l2plugin/vppcalls
-<<<<<<< HEAD
+    @go test ./plugins/defaultplugins/l2plugin/vppdump
     @go test ./plugins/defaultplugins/ifplugin/vppcalls
-=======
-    @go test ./plugins/defaultplugins/l2plugin/vppdump
->>>>>>> 0dbe8eb8
 	@echo "# done"
 endef
 
@@ -68,26 +65,19 @@
 	@echo "# running unit tests with coverage analysis"
 	@go test -covermode=count -coverprofile=${COVER_DIR}coverage_unit1.out ./cmd/agentctl/utils
 	@go test -covermode=count -coverprofile=${COVER_DIR}coverage_unit2.out ./idxvpp/nametoidx
-	@go test -covermode=count -coverprofile=${COVER_DIR}coverage_l2plugin_bdidx.out ./plugins/defaultplugins/l2plugin/bdidx  
-<<<<<<< HEAD
+	@go test -covermode=count -coverprofile=${COVER_DIR}coverage_l2plugin_bdidx.out ./plugins/defaultplugins/l2plugin/bdidx
 	@go test -covermode=count -coverprofile=${COVER_DIR}coverage_l2plugin_vppcalls.out ./plugins/defaultplugins/l2plugin/vppcalls
+	@go test -covermode=count -coverprofile=${COVER_DIR}coverage_l2plugin_vppdump.out ./plugins/defaultplugins/l2plugin/vppdump
 	@go test -covermode=count -coverprofile=${COVER_DIR}coverage_ifplugin_vppcalls.out ./plugins/defaultplugins/ifplugin/vppcalls
-=======
-	@go test -covermode=count -coverprofile=${COVER_DIR}coverage_l2plugin_vppcalls.out ./plugins/defaultplugins/l2plugin/vppcalls  
-	@go test -covermode=count -coverprofile=${COVER_DIR}coverage_l2plugin_vppdump.out ./plugins/defaultplugins/l2plugin/vppdump
->>>>>>> 0dbe8eb8
 	@echo "# merging coverage results"
     @cd vendor/github.com/wadey/gocovmerge && go install -v
     @gocovmerge   \
             ${COVER_DIR}coverage_unit1.out \
             ${COVER_DIR}coverage_unit2.out \
             ${COVER_DIR}coverage_l2plugin_bdidx.out    > ${COVER_DIR}coverage.out \
-            ${COVER_DIR}coverage_l2plugin_vppcalls.out    > ${COVER_DIR}coverage.out \
-<<<<<<< HEAD
-            ${COVER_DIR}coverage_ifplugin_vppcalls.out    > ${COVER_DIR}coverage.out
-=======
-            ${COVER_DIR}coverage_l2plugin_vppdump.out    > ${COVER_DIR}coverage.out
->>>>>>> 0dbe8eb8
+            ${COVER_DIR}coverage_l2plugin_vppcalls.out > ${COVER_DIR}coverage.out \
+            ${COVER_DIR}coverage_l2plugin_vppdump.out  > ${COVER_DIR}coverage.out \
+            ${COVER_DIR}coverage_ifplugin_vppcalls.out > ${COVER_DIR}coverage.out
     @echo "# coverage data generated into ${COVER_DIR}coverage.out"
     @echo "# done"
 endef
