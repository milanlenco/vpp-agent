--- conflicted
+++ resolved
@@ -82,15 +82,9 @@
 
     for line in info.splitlines():
         if intf in line and ip in line and mac in line:
-<<<<<<< HEAD
-            print("ARP Found:"+line)
-            return True
-    print("ARP Found")
-=======
             print("Neighbor Found:"+line)
             return True
     logger.debug("Neighbor not Found")
->>>>>>> 0e2148d3
     return False
 
 
