*** Settings ***
Library      OperatingSystem
#Library      RequestsLibrary
#Library      SSHLibrary      timeout=60s
#Library      String

Resource     ../../variables/${VARIABLES}_variables.robot

<<<<<<< HEAD
Resource     ../../libraries/all_libs.robot
Resource     ../../libraries/interface/vxlan.robot
=======
Resource     ../../libraries/vpp_api.robot
Resource     ../../libraries/vpp_term.robot
Resource     ../../libraries/docker.robot
Resource     ../../libraries/setup-teardown.robot
Resource     ../../libraries/configurations.robot
Resource     ../../libraries/etcdctl.robot
Resource     ../../libraries/linux.robot

Resource     ../../libraries/interface/vxlan.robot
Resource     ../../libraries/interface/interface_generic.robot
>>>>>>> 0e2148d3

Force Tags        crud     IPv6
Suite Setup       Testsuite Setup
Suite Teardown    Testsuite Teardown
Test Setup        TestSetup
Test Teardown     TestTeardown

*** Variables ***
${VARIABLES}=          common
${ENV}=                common

${IP1}=                fd30::1:b:0:0:1
${IP2}=                fd30::1:b:0:0:2
${IP3}=                fd31::1:b:0:0:1
${IP4}=                fd31::1:b:0:0:2
${IP10}=               fd32::1:b:0:0:1
${IP20}=               fd32::1:b:0:0:2
${WAIT_TIMEOUT}=     20s
${SYNC_SLEEP}=       3s
*** Test Cases ***
Configure Environment
    [Tags]    setup
    Configure Environment 1

Show Interfaces Before Setup
    vpp_term: Show Interfaces    agent_vpp_1

Add First VXLan Interface
    VXLan Tunnel Not Exists    node=agent_vpp_1    src=${IP1}    dst=${IP2}    vni=15
    Put VXLan Interface    node=agent_vpp_1    name=vpp1_vxlan1    src=${IP1}    dst=${IP2}    vni=15

    Wait Until Keyword Succeeds   ${WAIT_TIMEOUT}   ${SYNC_SLEEP}    VXLan Tunnel Is Created    node=agent_vpp_1    src=${IP1}    dst=${IP2}    vni=15
<<<<<<< HEAD
    Wait Until Keyword Succeeds   ${WAIT_TIMEOUT}   ${SYNC_SLEEP}    vat_term: Check VXLan Interface State    agent_vpp_1    vpp1_vxlan1    enabled=1    src=${IP1}    dst=${IP2}    vni=15
=======
    Wait Until Keyword Succeeds   ${WAIT_TIMEOUT}   ${SYNC_SLEEP}    vpp_api: Check VXLan Interface State    agent_vpp_1    vpp1_vxlan1    enabled=1    src=${IP1}    dst=${IP2}    vni=15
>>>>>>> 0e2148d3

Add Second VXLan Interface
    VXLan Tunnel Not Exists    node=agent_vpp_1    src=${IP3}    dst=${IP4}    vni=25
    Put VXLan Interface    node=agent_vpp_1    name=vpp1_vxlan2    src=${IP3}    dst=${IP4}    vni=25

    Wait Until Keyword Succeeds   ${WAIT_TIMEOUT}   ${SYNC_SLEEP}    VXLan Tunnel Is Created    node=agent_vpp_1    src=${IP3}    dst=${IP4}    vni=25
<<<<<<< HEAD
    Wait Until Keyword Succeeds   ${WAIT_TIMEOUT}   ${SYNC_SLEEP}    vat_term: Check VXLan Interface State    agent_vpp_1    vpp1_vxlan2    enabled=1    src=${IP3}    dst=${IP4}    vni=25
=======
    Wait Until Keyword Succeeds   ${WAIT_TIMEOUT}   ${SYNC_SLEEP}    vpp_api: Check VXLan Interface State    agent_vpp_1    vpp1_vxlan2    enabled=1    src=${IP3}    dst=${IP4}    vni=25
>>>>>>> 0e2148d3

Check That First VXLan Interface Is Still Configured
    Wait Until Keyword Succeeds   ${WAIT_TIMEOUT}   ${SYNC_SLEEP}    vpp_api: Check VXLan Interface State    agent_vpp_1    vpp1_vxlan1    enabled=1    src=${IP1}    dst=${IP2}    vni=15

Update First VXLan Interface
    Put VXLan Interface    node=agent_vpp_1    name=vpp1_vxlan1    src=${IP10}    dst=${IP20}    vni=150

    Wait Until Keyword Succeeds   ${WAIT_TIMEOUT}   ${SYNC_SLEEP}    VXLan Tunnel Is Deleted    node=agent_vpp_1    src=${IP1}    dst=${IP2}    vni=15
    Wait Until Keyword Succeeds   ${WAIT_TIMEOUT}   ${SYNC_SLEEP}    VXLan Tunnel Is Created    node=agent_vpp_1    src=${IP10}    dst=${IP20}    vni=150
<<<<<<< HEAD
    Wait Until Keyword Succeeds   ${WAIT_TIMEOUT}   ${SYNC_SLEEP}    vat_term: Check VXLan Interface State    agent_vpp_1    vpp1_vxlan1    enabled=1    src=${IP10}    dst=${IP20}    vni=150
=======
    Wait Until Keyword Succeeds   ${WAIT_TIMEOUT}   ${SYNC_SLEEP}    vpp_api: Check VXLan Interface State    agent_vpp_1    vpp1_vxlan1    enabled=1    src=${IP10}    dst=${IP20}    vni=150
>>>>>>> 0e2148d3

Check That Second VXLan Interface Is Not Changed
    Wait Until Keyword Succeeds   ${WAIT_TIMEOUT}   ${SYNC_SLEEP}    vpp_api: Check VXLan Interface State    agent_vpp_1    vpp1_vxlan2    enabled=1    src=${IP3}    dst=${IP4}    vni=25

Delete First VXLan Interface
    Delete VPP Interface    node=agent_vpp_1    name=vpp1_vxlan1

    Wait Until Keyword Succeeds   ${WAIT_TIMEOUT}   ${SYNC_SLEEP}    VXLan Tunnel Is Deleted    node=agent_vpp_1    src=${IP10}    dst=${IP20}    vni=150

Check That Second VXLan Interface Is Still Configured
    Wait Until Keyword Succeeds   ${WAIT_TIMEOUT}   ${SYNC_SLEEP}    vpp_api: Check VXLan Interface State    agent_vpp_1    vpp1_vxlan2    enabled=1    src=${IP3}    dst=${IP4}    vni=25

Show Interfaces And Other Objects After Setup
    vpp_term: Show Interfaces    agent_vpp_1
    vpp_term: Show Interfaces    agent_vpp_2
    Write To Machine    agent_vpp_1_term    show int addr
    Write To Machine    agent_vpp_2_term    show int addr
    Write To Machine    agent_vpp_1_term    show h
    Write To Machine    agent_vpp_2_term    show h
    Write To Machine    agent_vpp_1_term    show br
    Write To Machine    agent_vpp_2_term    show br
    Write To Machine    agent_vpp_1_term    show br 1 detail
    Write To Machine    agent_vpp_2_term    show br 1 detail
    Write To Machine    agent_vpp_1_term    show vxlan tunnel
    Write To Machine    agent_vpp_2_term    show vxlan tunnel
    Write To Machine    agent_vpp_1_term    show err
    Write To Machine    agent_vpp_2_term    show err
    vpp_api: Interfaces Dump    agent_vpp_1
    vpp_api: Interfaces Dump    agent_vpp_2
    Execute In Container    agent_vpp_1    ip a
    Execute In Container    agent_vpp_2    ip a

*** Keywords ***
TestSetup
    Make Datastore Snapshots    ${TEST_NAME}_test_setup

TestTeardown
    Make Datastore Snapshots    ${TEST_NAME}_test_teardown
<|MERGE_RESOLUTION|>--- conflicted
+++ resolved
@@ -6,10 +6,6 @@
 
 Resource     ../../variables/${VARIABLES}_variables.robot
 
-<<<<<<< HEAD
-Resource     ../../libraries/all_libs.robot
-Resource     ../../libraries/interface/vxlan.robot
-=======
 Resource     ../../libraries/vpp_api.robot
 Resource     ../../libraries/vpp_term.robot
 Resource     ../../libraries/docker.robot
@@ -20,7 +16,6 @@
 
 Resource     ../../libraries/interface/vxlan.robot
 Resource     ../../libraries/interface/interface_generic.robot
->>>>>>> 0e2148d3
 
 Force Tags        crud     IPv6
 Suite Setup       Testsuite Setup
@@ -53,22 +48,14 @@
     Put VXLan Interface    node=agent_vpp_1    name=vpp1_vxlan1    src=${IP1}    dst=${IP2}    vni=15
 
     Wait Until Keyword Succeeds   ${WAIT_TIMEOUT}   ${SYNC_SLEEP}    VXLan Tunnel Is Created    node=agent_vpp_1    src=${IP1}    dst=${IP2}    vni=15
-<<<<<<< HEAD
-    Wait Until Keyword Succeeds   ${WAIT_TIMEOUT}   ${SYNC_SLEEP}    vat_term: Check VXLan Interface State    agent_vpp_1    vpp1_vxlan1    enabled=1    src=${IP1}    dst=${IP2}    vni=15
-=======
     Wait Until Keyword Succeeds   ${WAIT_TIMEOUT}   ${SYNC_SLEEP}    vpp_api: Check VXLan Interface State    agent_vpp_1    vpp1_vxlan1    enabled=1    src=${IP1}    dst=${IP2}    vni=15
->>>>>>> 0e2148d3
 
 Add Second VXLan Interface
     VXLan Tunnel Not Exists    node=agent_vpp_1    src=${IP3}    dst=${IP4}    vni=25
     Put VXLan Interface    node=agent_vpp_1    name=vpp1_vxlan2    src=${IP3}    dst=${IP4}    vni=25
 
     Wait Until Keyword Succeeds   ${WAIT_TIMEOUT}   ${SYNC_SLEEP}    VXLan Tunnel Is Created    node=agent_vpp_1    src=${IP3}    dst=${IP4}    vni=25
-<<<<<<< HEAD
-    Wait Until Keyword Succeeds   ${WAIT_TIMEOUT}   ${SYNC_SLEEP}    vat_term: Check VXLan Interface State    agent_vpp_1    vpp1_vxlan2    enabled=1    src=${IP3}    dst=${IP4}    vni=25
-=======
     Wait Until Keyword Succeeds   ${WAIT_TIMEOUT}   ${SYNC_SLEEP}    vpp_api: Check VXLan Interface State    agent_vpp_1    vpp1_vxlan2    enabled=1    src=${IP3}    dst=${IP4}    vni=25
->>>>>>> 0e2148d3
 
 Check That First VXLan Interface Is Still Configured
     Wait Until Keyword Succeeds   ${WAIT_TIMEOUT}   ${SYNC_SLEEP}    vpp_api: Check VXLan Interface State    agent_vpp_1    vpp1_vxlan1    enabled=1    src=${IP1}    dst=${IP2}    vni=15
@@ -78,11 +65,7 @@
 
     Wait Until Keyword Succeeds   ${WAIT_TIMEOUT}   ${SYNC_SLEEP}    VXLan Tunnel Is Deleted    node=agent_vpp_1    src=${IP1}    dst=${IP2}    vni=15
     Wait Until Keyword Succeeds   ${WAIT_TIMEOUT}   ${SYNC_SLEEP}    VXLan Tunnel Is Created    node=agent_vpp_1    src=${IP10}    dst=${IP20}    vni=150
-<<<<<<< HEAD
-    Wait Until Keyword Succeeds   ${WAIT_TIMEOUT}   ${SYNC_SLEEP}    vat_term: Check VXLan Interface State    agent_vpp_1    vpp1_vxlan1    enabled=1    src=${IP10}    dst=${IP20}    vni=150
-=======
     Wait Until Keyword Succeeds   ${WAIT_TIMEOUT}   ${SYNC_SLEEP}    vpp_api: Check VXLan Interface State    agent_vpp_1    vpp1_vxlan1    enabled=1    src=${IP10}    dst=${IP20}    vni=150
->>>>>>> 0e2148d3
 
 Check That Second VXLan Interface Is Not Changed
     Wait Until Keyword Succeeds   ${WAIT_TIMEOUT}   ${SYNC_SLEEP}    vpp_api: Check VXLan Interface State    agent_vpp_1    vpp1_vxlan2    enabled=1    src=${IP3}    dst=${IP4}    vni=25
