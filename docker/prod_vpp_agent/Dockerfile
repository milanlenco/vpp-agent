--- conflicted
+++ resolved
@@ -3,21 +3,12 @@
 FROM ubuntu:16.04
 
 RUN apt-get update \
-<<<<<<< HEAD
- && apt-get install -y \
-        # general tools
-        iproute2 iputils-ping inetutils-traceroute \
-        # vpp requirements
-        openssl python libapr1 libnuma1 \
-        supervisor ipsec-tools \
-=======
  && apt-get install -y --no-install-recommends \
      # general tools
      iproute2 iputils-ping inetutils-traceroute \
      # vpp requirements
      openssl python libapr1 libnuma1 \
-     supervisor \
->>>>>>> 8c31dd94
+     supervisor ipsec-tools \
  && rm -rf /var/lib/apt/lists/*
 
 # install vpp
