--- conflicted
+++ resolved
@@ -16,11 +16,7 @@
 
 import (
 	"context"
-<<<<<<< HEAD
 	"encoding/base64"
-	"fmt"
-=======
->>>>>>> 2937bdda
 	"io"
 	"runtime"
 	"strings"
