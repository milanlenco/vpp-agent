// Copyright (c) 2017 Cisco and/or its affiliates.
//
// Licensed under the Apache License, Version 2.0 (the "License");
// you may not use this file except in compliance with the License.
// You may obtain a copy of the License at:
//
//     http://www.apache.org/licenses/LICENSE-2.0
//
// Unless required by applicable law or agreed to in writing, software
// distributed under the License is distributed on an "AS IS" BASIS,
// WITHOUT WARRANTIES OR CONDITIONS OF ANY KIND, either express or implied.
// See the License for the specific language governing permissions and
// limitations under the License.

package nametoidx

import (
	"strconv"
	"time"

	"github.com/ligato/cn-infra/idxmap"
	"github.com/ligato/cn-infra/idxmap/mem"
	"github.com/ligato/cn-infra/infra"
	"github.com/ligato/cn-infra/logging"
	"github.com/ligato/cn-infra/logging/logrus"
	"github.com/ligato/vpp-agent/idxvpp"
)

const idxKey = "idxKey"

type nameToIdxMeta struct {
	// added index
	idx uint32
	// original user's meta data
	meta interface{}
}

type nameToIdxMem struct {
	logging.Logger
	internal idxmap.NamedMappingRW
}

// NewNameToIdx creates a new instance implementing NameToIdxRW.
// Argument indexFunction may be nil if you do not want to use secondary indexes.
func NewNameToIdx(logger logging.Logger, title string,
	indexFunction func(interface{}) map[string][]string) idxvpp.NameToIdxRW {
	m := nameToIdxMem{}
	m.Logger = logger
	m.internal = mem.NewNamedMapping(logger, title, func(meta interface{}) map[string][]string {
		var idxs map[string][]string

		internalMeta, ok := meta.(*nameToIdxMeta)
		if !ok {
			return nil
		}
		if indexFunction != nil {
			idxs = indexFunction(internalMeta.meta)
		}
		if idxs == nil {
			idxs = map[string][]string{}
		}
		internal := indexInternalMetadata(meta)
		for k, v := range internal {
			idxs[k] = v
		}
		return idxs
	})
	return &m
}

// RegisterName inserts or updates index and metadata for the given name.
func (mem *nameToIdxMem) RegisterName(name string, idx uint32, metadata interface{}) {
	mem.internal.Put(name, &nameToIdxMeta{idx, metadata})
}

// UnregisterName removes data associated with the given name.
func (mem *nameToIdxMem) UnregisterName(name string) (idx uint32, metadata interface{}, found bool) {
	meta, found := mem.internal.Delete(name)
	if found {
		if internalMeta, ok := meta.(*nameToIdxMeta); ok {
			return internalMeta.idx, internalMeta.meta, found
		}
	}
	return
}

// Update metadata in mapping entry associated with the provided name.
func (mem *nameToIdxMem) UpdateMetadata(name string, metadata interface{}) (success bool) {
	meta, found := mem.internal.GetValue(name)
	if found {
		if internalMeta, ok := meta.(*nameToIdxMeta); ok {
			return mem.internal.Update(name, &nameToIdxMeta{internalMeta.idx, metadata})
		}
	}
	return false
}

// Clear removes all entries from the mapping
func (mem *nameToIdxMem) Clear() {
	mem.internal.Clear()
}

// GetRegistryTitle returns a name assigned to mapping.
func (mem *nameToIdxMem) GetRegistryTitle() string {
	return mem.internal.GetRegistryTitle()
}

// LookupIdx allows to retrieve previously stored index for particular name.
func (mem *nameToIdxMem) LookupIdx(name string) (uint32, interface{}, bool) {
	meta, found := mem.internal.GetValue(name)
	if found {
		if internalMeta, ok := meta.(*nameToIdxMeta); ok {
			return internalMeta.idx, internalMeta.meta, found
		}
	}
	return 0, nil, false
}

// LookupName looks up the name associated with the given softwareIfIndex.
func (mem *nameToIdxMem) LookupName(idx uint32) (name string, metadata interface{}, exists bool) {
	res := mem.internal.ListNames(idxKey, strconv.FormatUint(uint64(idx), 10))
	if len(res) != 1 {
		return
	}
	m, found := mem.internal.GetValue(res[0])
	if found {
		if internalMeta, ok := m.(*nameToIdxMeta); ok {
			return res[0], internalMeta.meta, found
		}
	}
	return
}

func (mem *nameToIdxMem) LookupNameByMetadata(key string, value string) []string {
	return mem.internal.ListNames(key, value)
}

// ListNames returns all names in the mapping.
func (mem *nameToIdxMem) ListNames() (names []string) {
	return mem.internal.ListAllNames()
}

// Watch starts monitoring a change in the mapping. When yhe change occurs, the callback is called.
// ToChan utility can be used to receive changes through channel.
func (mem *nameToIdxMem) Watch(subscriber string, callback func(idxvpp.NameToIdxDto)) {
	watcher := func(dto idxmap.NamedMappingGenericEvent) {
		internalMeta, ok := dto.Value.(*nameToIdxMeta)
		if !ok {
			return
		}
		msg := idxvpp.NameToIdxDto{
			NameToIdxDtoWithoutMeta: idxvpp.NameToIdxDtoWithoutMeta{
				NamedMappingEvent: dto.NamedMappingEvent,
				Idx:               internalMeta.idx},
			Metadata: internalMeta.meta,
		}
		callback(msg)
	}
<<<<<<< HEAD
	mem.internal.Watch(string(subscriber), watcher)
=======
	mem.internal.Watch(infra.PluginName(subscriber), watcher)
>>>>>>> 9d69a2b4
}

// ToChan is an utility that allows to receive notification through a channel.
// If a notification can not be delivered until timeout, it is dropped.
func ToChan(ch chan idxvpp.NameToIdxDto) func(dto idxvpp.NameToIdxDto) {
	return func(dto idxvpp.NameToIdxDto) {
		select {
		case ch <- dto:
		case <-time.After(idxmap.DefaultNotifTimeout):
			logrus.DefaultLogger().Warn("Unable to deliver notification")
		}
	}
}

func indexInternalMetadata(metaData interface{}) map[string][]string {
	indexes := map[string][]string{}
	internalMeta, ok := metaData.(*nameToIdxMeta)
	if !ok || internalMeta == nil {
		return indexes
	}

	idx := internalMeta.idx
	indexes[idxKey] = []string{strconv.FormatUint(uint64(idx), 10)}

	return indexes
}<|MERGE_RESOLUTION|>--- conflicted
+++ resolved
@@ -156,11 +156,7 @@
 		}
 		callback(msg)
 	}
-<<<<<<< HEAD
 	mem.internal.Watch(string(subscriber), watcher)
-=======
-	mem.internal.Watch(infra.PluginName(subscriber), watcher)
->>>>>>> 9d69a2b4
 }
 
 // ToChan is an utility that allows to receive notification through a channel.
