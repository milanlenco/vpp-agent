--- conflicted
+++ resolved
@@ -39,13 +39,8 @@
 	injected bool
 }
 
-<<<<<<< HEAD
 // Inject sets inter-plugin references.
-func (f *FlavorVppLocal) Inject() error {
-=======
-// Inject sets object references
 func (f *FlavorVppLocal) Inject() bool {
->>>>>>> 87c2a03d
 	if f.injected {
 		return false
 	}
