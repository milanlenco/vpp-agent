--- conflicted
+++ resolved
@@ -36,11 +36,7 @@
 
 [[constraint]]
   name = "github.com/ligato/cn-infra"
-<<<<<<< HEAD
-  revision = "4239f1f7734823fb328771d98d10f99739ee25d5"
-=======
   version = "1.3"
->>>>>>> cdb27818
 
 [[constraint]]
   branch = "master"
