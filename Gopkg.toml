# Gopkg.toml
#
# Refer to https://github.com/golang/dep/blob/master/docs/Gopkg.toml.md
# for detailed Gopkg.toml documentation.

required = [
    "git.fd.io/govpp.git/cmd/binapi-generator",
    "github.com/gogo/protobuf/protoc-gen-gogo",
    "github.com/opencontainers/runc"
]

# Constraints

[[constraint]]
  branch = "kvscheduler"
  name = "github.com/ligato/cn-infra"
  source = "github.com/milanlenco/cn-infra"

[[constraint]]
  branch = "master"
  name =  "git.fd.io/govpp.git"

[[constraint]]
  branch = "master"
  name = "github.com/buger/goterm"

[[constraint]]
  name = "github.com/fsouza/go-dockerclient"
  version = "1.0"

[[constraint]]
  name = "github.com/ghodss/yaml"
  version = "1.0.0"

[[constraint]]
  name = "github.com/gogo/protobuf"
  version = "1.1.1"
<<<<<<< HEAD

[[constraint]]
  branch = "master"
  name = "github.com/golang/protobuf"
=======
>>>>>>> 5567fa99

[[constraint]]
  branch = "master"
  name = "github.com/logrusorgru/aurora.git"

[[constraint]]
  name = "github.com/namsral/flag"
  version = "1.7.4-pre"

[[constraint]]
  name = "github.com/onsi/gomega"
  version = "1.3.0"

[[constraint]]
  name = "github.com/sirupsen/logrus"
  version = "1.0.4"

[[constraint]]
  name = "github.com/spf13/cobra"
  version = "0.0.1"

[[constraint]]
  branch = "master"
  name = "github.com/unrolled/render"

[[constraint]]
  branch = "master"
  name = "github.com/vishvananda/netlink"

[[constraint]]
  branch = "master"
  name = "github.com/vishvananda/netns"

[[constraint]]
  branch = "master"
  name = "golang.org/x/net"

[[constraint]]
  name = "google.golang.org/grpc"
  version = "1.14.0"

# Overrides

[[override]]
  name = "github.com/docker/libnetwork"
  revision = "9ffeaf7d8b64fa0eb64cc27835dc1a5a90328024"

[[override]]
  name = "github.com/Shopify/sarama"
  version = "~1.15.0"

[[override]]
  name = "github.com/bsm/sarama-cluster"
  version = "2.1.11"

[[override]]
  name = "github.com/coreos/etcd"
  version = "=3.3.9"

[[constraint]]
  name = "github.com/opencontainers/runc"
  version = "v1.0.0-rc5"

# Prunes

[prune]
  go-tests = true
  unused-packages = true

  [[prune.project]]
    name = "github.com/ligato/cn-infra"
    unused-packages = false<|MERGE_RESOLUTION|>--- conflicted
+++ resolved
@@ -35,13 +35,6 @@
 [[constraint]]
   name = "github.com/gogo/protobuf"
   version = "1.1.1"
-<<<<<<< HEAD
-
-[[constraint]]
-  branch = "master"
-  name = "github.com/golang/protobuf"
-=======
->>>>>>> 5567fa99
 
 [[constraint]]
   branch = "master"
