// Copyright (c) 2017 Cisco and/or its affiliates.
//
// Licensed under the Apache License, Version 2.0 (the "License");
// you may not use this file except in compliance with the License.
// You may obtain a copy of the License at:
//
//     http://www.apache.org/licenses/LICENSE-2.0
//
// Unless required by applicable law or agreed to in writing, software
// distributed under the License is distributed on an "AS IS" BASIS,
// WITHOUT WARRANTIES OR CONDITIONS OF ANY KIND, either express or implied.
// See the License for the specific language governing permissions and
// limitations under the License.

package ifplugin

import (
	"bytes"
	"fmt"
	"net"
	"strings"

	_ "github.com/ligato/vpp-agent/plugins/vpp/binapi/nat"
	"github.com/ligato/vpp-agent/plugins/vpp/model/bfd"
	intf "github.com/ligato/vpp-agent/plugins/vpp/model/interfaces"
	"github.com/ligato/vpp-agent/plugins/vpp/model/nat"
	"github.com/ligato/vpp-agent/plugins/vpp/model/stn"
)

const ifTempName = "temp-if-name"

// Resync writes interfaces to the VPP. VPP interfaces are usually configured with tag, which corresponds with interface
// name (exceptions are physical devices, but their name is always equal to vpp internal name). Resync consists of
// following steps:
// 1. Dump all VPP interfaces
// 2. Every VPP interface looks for NB counterpart using tag (name). If found, it is calculated whether modification is
//    needed. Otherwise, the interface is only registered. If interface does not contain tag, it is stored for now and
//    resolved later. Tagged interfaces without NB config are removed.
// 3. Untagged interfaces are correlated heuristically (mac address, ip addresses). If correlation
//    is found, interface is modified if needed and registered.
// 4. All remaining NB interfaces are configured
func (plugin *InterfaceConfigurator) Resync(nbIfs []*intf.Interfaces_Interface) (errs []error) {
	plugin.log.WithField("cfg", plugin).Debugf("RESYNC Interface begin for %v", nbIfs)
	// Calculate and log interface resync
	defer func() {
		if plugin.stopwatch != nil {
			plugin.stopwatch.PrintLog()
		}
	}()

	// Re-initialize cache
	if err := plugin.clearMapping(); err != nil {
		return []error{err}
	}
	plugin.afPacketConfigurator.clearMapping()

	var err error
	if plugin.memifScCache, err = plugin.ifHandler.DumpMemifSocketDetails(); err != nil {
		return []error{err}
	}

	// Dump current state of the VPP interfaces
	vppIfs, err := plugin.ifHandler.DumpInterfaces()
	if err != nil {
		return []error{err}
	}

	// Cache for untagged interfaces. All un-named interfaces have to be correlated
	unnamedVppIfs := make(map[uint32]*intf.Interfaces_Interface)

	// Iterate over VPP interfaces and try to correlate NB config
	for vppIfIdx, vppIf := range vppIfs {
		if vppIfIdx == 0 {
			// Register local0 interface with zero index
			if err := plugin.registerInterface(vppIf.Meta.InternalName, vppIfIdx, vppIf.Interface); err != nil {
				errs = append(errs, err)
			}
			continue
		}
		if vppIf.Interface.Name == "" {
			// If interface has no name, it is stored as unnamed and resolved later
			plugin.log.Debugf("RESYNC interfaces: interface %v has no name (tag)", vppIfIdx)
			unnamedVppIfs[vppIfIdx] = vppIf.Interface
			continue
		}
		var correlated bool
		for _, nbIf := range nbIfs {
			if vppIf.Interface.Name == nbIf.Name {
				correlated = true
				// Register interface to mapping and VPP tag/index
				if err := plugin.registerInterface(vppIf.Interface.Name, vppIfIdx, nbIf); err != nil {
					errs = append(errs, err)
				}
				// Calculate whether modification is needed
				if plugin.isIfModified(nbIf, vppIf.Interface) {
					plugin.log.Debugf("RESYNC interfaces: modifying interface %v", vppIf.Interface.Name)
					if err = plugin.ModifyVPPInterface(nbIf, vppIf.Interface); err != nil {
						plugin.log.Errorf("Error while modifying interface: %v", err)
						errs = append(errs, err)
					}
				} else {
					plugin.log.Debugf("RESYNC interfaces: %v registered without additional changes", vppIf.Interface.Name)
				}
				break
			}
		}
		if !correlated {
			// Register interface before removal (to keep state consistent)
			if err := plugin.registerInterface(vppIf.Interface.Name, vppIfIdx, vppIf.Interface); err != nil {
				errs = append(errs, err)
			}
			// VPP interface is obsolete and will be removed (un-configured if physical device)
			plugin.log.Debugf("RESYNC interfaces: removing obsolete interface %v", vppIf.Interface.Name)
			if err = plugin.deleteVPPInterface(vppIf.Interface, vppIfIdx); err != nil {
				plugin.log.Errorf("Error while removing interface: %v", err)
				errs = append(errs, err)
			}
		}
	}

	// Now resolve untagged interfaces
	for vppIfIdx, vppIf := range unnamedVppIfs {
		// Try to find NB config which is not registered and correlates with VPP interface
		var correlatedIf *intf.Interfaces_Interface
		for _, nbIf := range nbIfs {
			// Already registered interfaces cannot be correlated again
			_, _, found := plugin.swIfIndexes.LookupIdx(nbIf.Name)
			if found {
				continue
			}
			// Try to correlate heuristically
			correlatedIf = plugin.correlateInterface(vppIf, nbIf)
			if correlatedIf != nil {
				break
			}
		}

		if correlatedIf != nil {
			// Register interface
			if err := plugin.registerInterface(correlatedIf.Name, vppIfIdx, correlatedIf); err != nil {
				errs = append(errs, err)
			}
			// Calculate whether modification is needed
			if plugin.isIfModified(correlatedIf, vppIf) {
				plugin.log.Debugf("RESYNC interfaces: modifying correlated interface %v", vppIf.Name)
				if err = plugin.ModifyVPPInterface(correlatedIf, vppIf); err != nil {
					plugin.log.Errorf("Error while modifying correlated interface: %v", err)
					errs = append(errs, err)
				}
			} else {
				plugin.log.Debugf("RESYNC interfaces: correlated %v registered without additional changes", vppIf.Name)
			}
		} else {
			// Register interface  with temporary name (will be unregistered during removal)
			if err := plugin.registerInterface(ifTempName, vppIfIdx, vppIf); err != nil {
				errs = append(errs, err)
			}
			// VPP interface cannot be correlated and will be removed
			plugin.log.Debugf("RESYNC interfaces: removing interface %v", vppIf.Name)
			if err = plugin.deleteVPPInterface(vppIf, vppIfIdx); err != nil {
				plugin.log.Errorf("Error while removing interface: %v", err)
				errs = append(errs, err)
			}
		}
	}

	// Last step is to configure all new (not-yet-registered) interfaces
	for _, nbIf := range nbIfs {
		// If interface is registered, it was already processed
		_, _, found := plugin.swIfIndexes.LookupIdx(nbIf.Name)
		if !found {
			plugin.log.Debugf("RESYNC interfaces: configuring new interface %v", nbIf.Name)
			if err := plugin.ConfigureVPPInterface(nbIf); err != nil {
				plugin.log.Errorf("Error while configuring interface: %v", err)
				errs = append(errs, err)
			}
		}
	}

	// update the interfaces state data in memory
	plugin.PropagateIfDetailsToStatus()

	plugin.log.WithField("cfg", plugin).Debug("RESYNC Interface end.")

	return
}

// VerifyVPPConfigPresence dumps VPP interface configuration on the vpp. If there are any interfaces configured (except
// the local0), it returns false (do not interrupt the resto of the resync), otherwise returns true
func (plugin *InterfaceConfigurator) VerifyVPPConfigPresence(nbIfaces []*intf.Interfaces_Interface) bool {
	plugin.log.WithField("cfg", plugin).Debug("RESYNC Interface begin.")
	// notify that the resync should be stopped
	var stop bool

	// Step 0: Dump actual state of the VPP
	vppIfaces, err := plugin.ifHandler.DumpInterfaces()
	if err != nil {
		return stop
	}

	plugin.log.Infof("dumped %d interfaces", len(vppIfaces))

	// The strategy is optimize-cold-start, so look over all dumped VPP interfaces and check for the configured ones
	// (leave out the local0). If there are any other interfaces, return true (resync will continue).
	// If not, return a false flag which cancels the VPP resync operation.
	plugin.log.Info("optimize-cold-start VPP resync strategy chosen, resolving...")
	if len(vppIfaces) == 0 {
		stop = true
		plugin.log.Infof("...VPP resync interrupted assuming there is no configuration on the VPP (no interface was found)")
		return stop
	}
	// if interface exists, try to find local0 interface (index 0)
	_, ok := vppIfaces[0]
	// in case local0 is the only interface on the vpp, stop the resync
	if len(vppIfaces) == 1 && ok {
		stop = true
		plugin.log.Infof("...VPP resync interrupted assuming there is no configuration on the VPP (only local0 was found)")
		return stop
	}
	// otherwise continue normally
	plugin.log.Infof("... VPP configuration found, continue with VPP resync")

	return stop
}

// ResyncSession writes BFD sessions to the empty VPP
func (plugin *BFDConfigurator) ResyncSession(nbSessions []*bfd.SingleHopBFD_Session) error {
	plugin.log.WithField("cfg", plugin).Debug("RESYNC BFD Session begin.")
	// Calculate and log bfd resync
	defer func() {
		if plugin.stopwatch != nil {
			plugin.stopwatch.PrintLog()
		}
	}()

	// Re-initialize cache
	plugin.clearMapping()

	// Dump all BFD vppSessions
	vppBfdSessions, err := plugin.bfdHandler.DumpBfdSessions()
	if err != nil {
		return err
	}

	// Correlate existing BFD sessions from the VPP and NB config, configure new ones
	var wasErr error
	for _, nbSession := range nbSessions {
		// look for configured session
		var found bool
		for _, vppSession := range vppBfdSessions.Session {
			// compare fixed fields
			if nbSession.Interface == vppSession.Interface && nbSession.SourceAddress == vppSession.SourceAddress &&
				nbSession.DestinationAddress == vppSession.DestinationAddress {
				plugin.log.Debugf("found configured BFD session for interface %v", nbSession.Interface)
				plugin.sessionsIndexes.RegisterName(nbSession.Interface, plugin.bfdIDSeq, nil)
				if err := plugin.ModifyBfdSession(vppSession, nbSession); err != nil {
					plugin.log.Errorf("BFD resync: error modifying BFD session for interface %v: %v", nbSession.Interface, err)
					wasErr = err
				}
				found = true
			}
		}
		if !found {
			// configure new BFD session
			if err := plugin.ConfigureBfdSession(nbSession); err != nil {
				plugin.log.Errorf("BFD resync: error creating a new BFD session for interface %v: %v", nbSession.Interface, err)
				wasErr = err
			}
		}
	}

	// Remove old sessions
	for _, vppSession := range vppBfdSessions.Session {
		// remove every not-yet-registered session
		_, _, found := plugin.sessionsIndexes.LookupIdx(vppSession.Interface)
		if !found {
			if err := plugin.DeleteBfdSession(vppSession); err != nil {
				plugin.log.Errorf("BFD resync: error removing BFD session for interface %v: %v", vppSession.Interface, err)
				wasErr = err
			}
		}
	}

	plugin.log.WithField("cfg", plugin).Debug("RESYNC BFD Session end. ", wasErr)

	return wasErr
}

// ResyncAuthKey writes BFD keys to the empty VPP
func (plugin *BFDConfigurator) ResyncAuthKey(nbKeys []*bfd.SingleHopBFD_Key) error {
	plugin.log.WithField("cfg", plugin).Debug("RESYNC BFD Keys begin.")
	// Calculate and log bfd resync
	defer func() {
		if plugin.stopwatch != nil {
			plugin.stopwatch.PrintLog()
		}
	}()

	// lookup BFD auth keys
	vppBfdKeys, err := plugin.bfdHandler.DumpBfdAuthKeys()
	if err != nil {
		return err
	}

	// Correlate existing BFD keys from the VPP and NB config, configure new ones
	var wasErr error
	for _, nbKey := range nbKeys {
		// look for configured keys
		var found bool
		for _, vppKey := range vppBfdKeys.AuthKeys {
			// compare key ID
			if nbKey.Id == vppKey.Id {
				plugin.log.Debugf("found configured BFD auth key with ID %v", nbKey.Id)
				plugin.keysIndexes.RegisterName(AuthKeyIdentifier(nbKey.Id), plugin.bfdIDSeq, nil)
				if err := plugin.ModifyBfdAuthKey(vppKey, nbKey); err != nil {
					plugin.log.Errorf("BFD resync: error modifying BFD auth key with ID %v: %v", nbKey.Id, err)
					wasErr = err
				}
				found = true
			}
		}
		if !found {
			// configure new BFD authentication key
			if err := plugin.ConfigureBfdAuthKey(nbKey); err != nil {
				plugin.log.Errorf("BFD resync: error creating a new BFD auth key with ID %v: %v", nbKey.Id, err)
				wasErr = err
			}
		}
	}

	// Remove old keys
	for _, vppKey := range vppBfdKeys.AuthKeys {
		// remove every not-yet-registered keys
		_, _, found := plugin.keysIndexes.LookupIdx(AuthKeyIdentifier(vppKey.Id))
		if !found {
			if err := plugin.DeleteBfdAuthKey(vppKey); err != nil {
				plugin.log.Errorf("BFD resync: error removing BFD auth key with ID %v: %v", vppKey.Id, err)
				wasErr = err
			}
		}
	}

	plugin.log.WithField("cfg", plugin).Debug("RESYNC BFD Keys end. ", wasErr)

	return wasErr
}

// ResyncEchoFunction writes BFD echo function to the empty VPP
func (plugin *BFDConfigurator) ResyncEchoFunction(echoFunctions []*bfd.SingleHopBFD_EchoFunction) error {
	plugin.log.WithField("cfg", plugin).Debug("RESYNC BFD Echo source begin.")

	if len(echoFunctions) == 0 {
		// Nothing to do here. Currently VPP does not support BFD echo dump so agent does not know
		// whether there is echo function already configured and cannot remove it
		return nil
	}
	// Only one config can be used to set an echo source. If there are multiple configurations,
	// use the first one
	if len(echoFunctions) > 1 {
		plugin.log.Warn("Multiple configurations of BFD echo function found. Setting up %v as source",
			echoFunctions[0].EchoSourceInterface)
	}
	if err := plugin.ConfigureBfdEchoFunction(echoFunctions[0]); err != nil {
		return err
	}

	return nil
}

// Resync writes stn rule to the the empty VPP
func (plugin *StnConfigurator) Resync(nbStnRules []*stn.STN_Rule) error {
	plugin.log.WithField("cfg", plugin).Debug("RESYNC stn rules begin. ")
	// Calculate and log stn rules resync
	defer func() {
		if plugin.stopwatch != nil {
			plugin.stopwatch.PrintLog()
		}
	}()

	// Re-initialize cache
	plugin.clearMapping()

	// Dump existing STN Rules
	vppStnDetails, err := plugin.Dump()
	if err != nil {
		return err
	}

	// Correlate configuration, and remove obsolete rules STN rules
	var wasErr error
	for _, vppStnRule := range vppStnDetails.Rules {
		// Parse parameters
		var vppStnIP net.IP
		var vppStnIPStr string

		vppStnIfIdx, _, found := plugin.ifIndexes.LookupIdx(vppStnRule.Interface)
		if !found {
			// The rule is attached to non existing interface but it can be removed. If there is a similar
			// rule in NB config, it will be configured (or cached)
			if err := plugin.stnHandler.DelStnRule(vppStnIfIdx, &vppStnIP); err != nil {
				plugin.log.Error(err)
				wasErr = err
			}
			plugin.log.Debugf("RESYNC STN: rule IP: %v ifIdx: %v removed due to missing interface, will be reconfigured if needed",
				vppStnIPStr, vppStnIfIdx)
			continue
		}

		// Look for equal rule in NB configuration
		var match bool
		for _, nbStnRule := range nbStnRules {
			if nbStnRule.IpAddress == vppStnIPStr && nbStnRule.Interface == vppStnRule.Interface {
				// Register existing rule
				plugin.indexSTNRule(nbStnRule, false)
				match = true
			}
			plugin.log.Debugf("RESYNC STN: registered already existing rule %v", nbStnRule.RuleName)
		}

		// If STN rule does not exist, it is obsolete
		if !match {
			if err := plugin.stnHandler.DelStnRule(vppStnIfIdx, &vppStnIP); err != nil {
				plugin.log.Error(err)
				wasErr = err
			}
			plugin.log.Debugf("RESYNC STN: rule IP: %v ifName: %v removed as obsolete", vppStnIPStr, vppStnRule.Interface)
		}
	}

	// Configure missing rules
	for _, nbStnRule := range nbStnRules {
		identifier := StnIdentifier(nbStnRule.Interface)
		_, _, found := plugin.allIndexes.LookupIdx(identifier)
		if !found {
			if err := plugin.Add(nbStnRule); err != nil {
				plugin.log.Error(err)
				wasErr = err
			}
			plugin.log.Debugf("RESYNC STN: rule %v added", nbStnRule.RuleName)
		}
	}

	return wasErr
}

// ResyncNatGlobal writes NAT address pool config to the the empty VPP
func (plugin *NatConfigurator) ResyncNatGlobal(nbGlobal *nat.Nat44Global) error {
	plugin.log.Debug("RESYNC nat global config.")

	// Re-initialize cache
	plugin.clearMapping()

	vppNatGlobal, err := plugin.natHandler.Nat44GlobalConfigDump()
	if err != nil {
		return fmt.Errorf("failed to dump NAT44 global config: %v", err)
	}

	// Modify will made all the diffs needed (nothing if content is equal)
	return plugin.ModifyNatGlobalConfig(vppNatGlobal, nbGlobal)
}

// ResyncSNat writes NAT static mapping config to the the empty VPP
func (plugin *NatConfigurator) ResyncSNat(sNatConf []*nat.Nat44SNat_SNatConfig) error {
	// todo SNAT not implemented yet, nothing to resync
	return nil
}

// ResyncDNat writes NAT static mapping config to the the empty VPP
func (plugin *NatConfigurator) ResyncDNat(nbDNatConfig []*nat.Nat44DNat_DNatConfig) error {
	plugin.log.Debug("RESYNC DNAT config.")

<<<<<<< HEAD
	vppDNatCfg, err := plugin.natHandler.Nat44DNatDump(plugin.ifIndexes)
=======
	vppDNatCfg, err := plugin.natHandler.NAT44DNatDump()
>>>>>>> d1d00225
	if err != nil {
		return fmt.Errorf("failed to dump DNAT config: %v", err)
	}
	if len(vppDNatCfg.DnatConfigs) == 0 {
		return nil
	}

	// Correlate with existing config
	for _, nbDNat := range nbDNatConfig {
		for _, vppDNat := range vppDNatCfg.DnatConfigs {
			if nbDNat.Label != vppDNat.Label {
				continue
			}
			// Compare all VPP mappings with the NB, register existing ones
			plugin.resolveMappings(nbDNat, &vppDNat.StMappings, &vppDNat.IdMappings)
			// Configure all missing DNAT mappings
			for _, nbMapping := range nbDNat.StMappings {
				mappingIdentifier := GetStMappingIdentifier(nbMapping)
				_, _, found := plugin.dNatStMappingIndexes.LookupIdx(mappingIdentifier)
				if !found {
					// Configure missing mapping
					if len(nbMapping.LocalIps) == 1 {
						if err := plugin.handleStaticMapping(nbMapping, "", true); err != nil {
							plugin.log.Errorf("NAT44 resync: failed to configure static mapping: %v", err)
							continue
						}
					} else {
						if err := plugin.handleStaticMappingLb(nbMapping, "", true); err != nil {
							plugin.log.Errorf("NAT44 resync: failed to configure lb-static mapping: %v", err)
							continue
						}
					}
					// Register new DNAT mapping
					plugin.dNatStMappingIndexes.RegisterName(mappingIdentifier, plugin.natIndexSeq, nil)
					plugin.natIndexSeq++
					plugin.log.Debugf("NAT44 resync: new (lb)static mapping %v configured", mappingIdentifier)
				}
			}
			// Configure all missing DNAT identity mappings
			for _, nbIdMapping := range nbDNat.IdMappings {
				mappingIdentifier := GetIdMappingIdentifier(nbIdMapping)
				_, _, found := plugin.dNatIdMappingIndexes.LookupIdx(mappingIdentifier)
				if !found {
					// Configure missing mapping
					if err := plugin.handleIdentityMapping(nbIdMapping, "", true); err != nil {
						plugin.log.Errorf("NAT44 resync: failed to configure identity mapping: %v", err)
						continue
					}

					// Register new DNAT mapping
					plugin.dNatIdMappingIndexes.RegisterName(mappingIdentifier, plugin.natIndexSeq, nil)
					plugin.natIndexSeq++
					plugin.log.Debugf("NAT44 resync: new identity mapping %v configured", mappingIdentifier)
				}
			}
			// Remove obsolete mappings from DNAT
			for _, vppMapping := range vppDNat.StMappings {
				// Static mapping
				if len(vppMapping.LocalIps) == 1 {

					if err := plugin.handleStaticMapping(vppMapping, "", false); err != nil {
						plugin.log.Errorf("NAT44 resync: failed to remove static mapping: %v", err)
						continue
					}
				} else {
					// Lb-static mapping
					if err := plugin.handleStaticMappingLb(vppMapping, "", false); err != nil {
						plugin.log.Errorf("NAT44 resync: failed to remove static mapping: %v", err)
						continue
					}
				}
			}
			for _, vppIdMapping := range vppDNat.IdMappings {
				// Identity mapping
				if err := plugin.handleIdentityMapping(vppIdMapping, "", false); err != nil {
					plugin.log.Errorf("NAT44 resync: failed to remove identity mapping: %v", err)
					continue
				}
			}
			// At this point, the DNAT is completely configured and can be registered
			plugin.dNatIndexes.RegisterName(nbDNat.Label, plugin.natIndexSeq, nil)
			plugin.natIndexSeq++
			plugin.log.Debugf("NAT44 resync: DNAT %v synced", nbDNat.Label)
		}
	}

	// Remove obsolete DNAT configurations which are not registered
	for _, vppDNat := range vppDNatCfg.DnatConfigs {
		_, _, found := plugin.dNatIndexes.LookupIdx(vppDNat.Label)
		if !found {
			if err := plugin.DeleteDNat(vppDNat); err != nil {
				plugin.log.Errorf("NAT44 resync: failed to remove obsolete DNAT configuration: %v", vppDNat.Label)
				continue
			}
		}
	}

	plugin.log.WithField("cfg", plugin).Debug("RESYNC DNAT config done.")

	return nil
}

// Looks for the same mapping in the VPP, register existing ones
func (plugin *NatConfigurator) resolveMappings(nbDNatConfig *nat.Nat44DNat_DNatConfig,
	vppMappings *[]*nat.Nat44DNat_DNatConfig_StaticMapping, vppIdMappings *[]*nat.Nat44DNat_DNatConfig_IdentityMapping) {
	// Iterate over static mappings in NB DNAT config
	for _, nbMapping := range nbDNatConfig.StMappings {
		if len(nbMapping.LocalIps) > 1 {
			// Load balanced
		MappingCompare:
			for vppIndex, vppLbMapping := range *vppMappings {
				// Compare VRF/SNAT fields
				if nbMapping.VrfId != vppLbMapping.VrfId || nbMapping.TwiceNat != vppLbMapping.TwiceNat {
					continue
				}
				// Compare external IP/Port
				if nbMapping.ExternalIp != vppLbMapping.ExternalIp || nbMapping.ExternalPort != vppLbMapping.ExternalPort {
					continue
				}
				// Compare protocol
				if nbMapping.Protocol != vppLbMapping.Protocol {
					continue
				}
				// Compare Local IP/Port and probability addresses
				if len(nbMapping.LocalIps) != len(vppLbMapping.LocalIps) {
					continue
				}
				for _, nbLocal := range nbMapping.LocalIps {
					var found bool
					for _, vppLocal := range vppLbMapping.LocalIps {
						if nbLocal.LocalIp == vppLocal.LocalIp || nbLocal.LocalPort == vppLocal.LocalPort ||
							nbLocal.Probability == vppLocal.Probability {
							found = true
						}
					}
					if !found {
						continue MappingCompare
					}
				}
				// At this point, the NB mapping matched the VPP one, so register it
				mappingIdentifier := GetStMappingIdentifier(nbMapping)
				plugin.dNatStMappingIndexes.RegisterName(mappingIdentifier, plugin.natIndexSeq, nil)
				plugin.natIndexSeq++

				// Remove registered entry from vpp mapping (configurator knows which mappings were registered)
				dMappings := *vppMappings
				*vppMappings = append(dMappings[:vppIndex], dMappings[vppIndex+1:]...)
				plugin.log.Debugf("NAT44 resync: lb-mapping %v already configured", mappingIdentifier)
			}
		} else {
			// No load balancer
			for vppIndex, vppMapping := range *vppMappings {
				// Compare VRF/SNAT fields
				if nbMapping.VrfId != vppMapping.VrfId || nbMapping.TwiceNat != vppMapping.TwiceNat {
					continue
				}
				// Compare external IP/Port and interface
				if nbMapping.ExternalIp != vppMapping.ExternalIp || nbMapping.ExternalPort != vppMapping.ExternalPort {
					continue
				}
				// Compare external interface
				if nbMapping.ExternalInterface != vppMapping.ExternalInterface {
					continue
				}
				// Compare protocol
				if nbMapping.Protocol != vppMapping.Protocol {
					continue
				}
				// Compare Local IP/Port and probability addresses (there is only one local IP address in this case)
				if len(nbMapping.LocalIps) != 1 || len(vppMapping.LocalIps) != 1 {
					plugin.log.Warnf("NAT44 resync: mapping without load balancer contains more than 1 local IP address")
					continue
				}
				nbLocal := nbMapping.LocalIps[0]
				vppLocal := vppMapping.LocalIps[0]
				if nbLocal.LocalIp != vppLocal.LocalIp || nbLocal.LocalPort != vppLocal.LocalPort ||
					nbLocal.Probability != vppLocal.Probability {
					continue
				}

				// At this point, the NB mapping matched the VPP one, so register it
				mappingIdentifier := GetStMappingIdentifier(nbMapping)
				plugin.dNatStMappingIndexes.RegisterName(mappingIdentifier, plugin.natIndexSeq, nil)
				plugin.natIndexSeq++

				// Remove registered entry from vpp mapping (so configurator knows which mappings were registered)
				dMappings := *vppMappings
				*vppMappings = append(dMappings[:vppIndex], dMappings[vppIndex+1:]...)
				plugin.log.Debugf("NAT44 resync: mapping %v already configured", mappingIdentifier)
			}
		}
	}
	// Iterate over identity mappings in NB DNAT config
	for _, nbIdMapping := range nbDNatConfig.IdMappings {
		for vppIdIndex, vppIdMapping := range *vppIdMappings {
			// Compare VRF and address interface
			if nbIdMapping.VrfId != vppIdMapping.VrfId || nbIdMapping.AddressedInterface != vppIdMapping.AddressedInterface {
				continue
			}
			// Compare IP and port values
			if nbIdMapping.IpAddress != vppIdMapping.IpAddress || nbIdMapping.Port != vppIdMapping.Port {
				continue
			}
			// Compare protocol
			if nbIdMapping.Protocol != vppIdMapping.Protocol {
				continue
			}

			// At this point, the NB mapping matched the VPP one, so register it
			mappingIdentifier := GetIdMappingIdentifier(nbIdMapping)
			plugin.dNatIdMappingIndexes.RegisterName(mappingIdentifier, plugin.natIndexSeq, nil)
			plugin.natIndexSeq++

			// Remove registered entry from vpp mapping (configurator knows which mappings were registered)
			dIdMappings := *vppIdMappings
			*vppIdMappings = append(dIdMappings[:vppIdIndex], dIdMappings[vppIdIndex+1:]...)
			plugin.log.Debugf("NAT44 resync: identity mapping %v already configured", mappingIdentifier)
		}
	}
}

// Correlate interfaces according to MAC address, interface addresses
func (plugin *InterfaceConfigurator) correlateInterface(vppIf, nbIf *intf.Interfaces_Interface) *intf.Interfaces_Interface {
	// Correlate MAC address
	if nbIf.PhysAddress != "" {
		if nbIf.PhysAddress == vppIf.PhysAddress {
			return nbIf
		}
	}
	// Correlate IP addresses
	if len(nbIf.IpAddresses) == len(vppIf.IpAddresses) {
		ipMatch := true

	ipComparison:
		for _, nbIP := range nbIf.IpAddresses {
			var ipFound bool
			for _, vppIP := range vppIf.IpAddresses {
				pNbIP, nbIPNet, err := net.ParseCIDR(nbIP)
				if err != nil {
					plugin.log.Error(err)
					continue
				}
				pVppIP, vppIPNet, err := net.ParseCIDR(vppIP)
				if err != nil {
					plugin.log.Error(err)
					continue
				}
				if nbIPNet.Mask.String() == vppIPNet.Mask.String() && bytes.Compare(pNbIP, pVppIP) == 0 {
					ipFound = true
					break
				}
			}
			if !ipFound {
				// Break comparison if there is mismatch
				ipMatch = false
				break ipComparison
			}
		}

		if ipMatch {
			return nbIf
		}
	}
	// todo correlate also unnumbered interfaces if possible

	// Otherwise there is no match between interfaces
	return nil
}

// Compares two interfaces. If there is any difference, returns true, false otherwise
func (plugin *InterfaceConfigurator) isIfModified(nbIf, vppIf *intf.Interfaces_Interface) bool {
	plugin.log.Debugf("Interface RESYNC comparison started for interface %s", nbIf.Name)
	// Type
	if nbIf.Type != vppIf.Type {
		plugin.log.Debugf("Interface RESYNC comparison: type changed (NB: %v, VPP: %v)",
			nbIf.Type, vppIf.Type)
		return true
	}
	// Enabled
	if nbIf.Enabled != vppIf.Enabled {
		plugin.log.Debugf("Interface RESYNC comparison: enabled state changed (NB: %t, VPP: %t)",
			nbIf.Enabled, vppIf.Enabled)
		return true
	}
	// VRF
	if nbIf.Vrf != vppIf.Vrf {
		plugin.log.Debugf("Interface RESYNC comparison: VRF changed (NB: %d, VPP: %d)",
			nbIf.Vrf, vppIf.Vrf)
		return true
	}
	// Container IP address
	if nbIf.ContainerIpAddress != vppIf.ContainerIpAddress {
		plugin.log.Debugf("Interface RESYNC comparison: container IP changed (NB: %s, VPP: %s)",
			nbIf.ContainerIpAddress, vppIf.ContainerIpAddress)
		return true
	}
	// DHCP setup
	if nbIf.SetDhcpClient != vppIf.SetDhcpClient {
		plugin.log.Debugf("Interface RESYNC comparison: DHCP setup changed (NB: %t, VPP: %t)",
			nbIf.SetDhcpClient, vppIf.SetDhcpClient)
		return true
	}
	//  MTU value (not valid for VxLAN)
	if nbIf.Mtu != vppIf.Mtu && nbIf.Type != intf.InterfaceType_VXLAN_TUNNEL {
		plugin.log.Debugf("Interface RESYNC comparison: MTU changed (NB: %d, VPP: %d)",
			nbIf.Mtu, vppIf.Mtu)
		return true
	}
	// MAC address (compare only if it is set in the NB configuration)
	nbMac := strings.ToUpper(nbIf.PhysAddress)
	vppMac := strings.ToUpper(vppIf.PhysAddress)
	if nbMac != "" && nbMac != vppMac {
		plugin.log.Debugf("Interface RESYNC comparison: Physical address changed (NB: %s, VPP: %s)", nbMac, vppMac)
		return true
	}
	// Unnumbered settings. If interface is unnumbered, do not compare ip addresses.
	// todo dump unnumbered data
	if nbIf.Unnumbered != nil {
		plugin.log.Debugf("RESYNC interfaces: interface %s is unnumbered, result of the comparison may not be correct", nbIf.Name)
		vppIf.IpAddresses = nil
	} else {
		// Remove IPv6 link local addresses (default values)
		for ipIdx, ipAddress := range vppIf.IpAddresses {
			if strings.HasPrefix(ipAddress, "fe80") {
				vppIf.IpAddresses = append(vppIf.IpAddresses[:ipIdx], vppIf.IpAddresses[ipIdx+1:]...)
			}
		}
		// Compare IP address count
		if len(nbIf.IpAddresses) != len(vppIf.IpAddresses) {
			plugin.log.Debugf("Interface RESYNC comparison: IP address count changed (NB: %d, VPP: %d)",
				len(nbIf.IpAddresses), len(vppIf.IpAddresses))
			return true
		}
		// Compare every single IP address. If equal, every address should have identical counterpart
		for _, nbIP := range nbIf.IpAddresses {
			var ipFound bool
			for _, vppIP := range vppIf.IpAddresses {
				pNbIP, nbIPNet, err := net.ParseCIDR(nbIP)
				if err != nil {
					plugin.log.Error(err)
					continue
				}
				pVppIP, vppIPNet, err := net.ParseCIDR(vppIP)
				if err != nil {
					plugin.log.Error(err)
					continue
				}
				if nbIPNet.Mask.String() == vppIPNet.Mask.String() && bytes.Compare(pNbIP, pVppIP) == 0 {
					ipFound = true
					break
				}
			}
			if !ipFound {
				plugin.log.Debugf("Interface RESYNC comparison: VPP interface %s does not contain IP %s", nbIf.Name, nbIP)
				return true
			}
		}
	}
	// RxMode settings
	if nbIf.RxModeSettings == nil && vppIf.RxModeSettings != nil || nbIf.RxModeSettings != nil && vppIf.RxModeSettings == nil {
		plugin.log.Debugf("Interface RESYNC comparison: RxModeSettings changed (NB: %v, VPP: %v)",
			nbIf.RxModeSettings, vppIf.RxModeSettings)
		return true
	}
	if nbIf.RxModeSettings != nil && vppIf.RxModeSettings != nil {
		// RxMode
		if nbIf.RxModeSettings.RxMode != vppIf.RxModeSettings.RxMode {
			plugin.log.Debugf("Interface RESYNC comparison: RxMode changed (NB: %v, VPP: %v)",
				nbIf.RxModeSettings.RxMode, vppIf.RxModeSettings.RxMode)
			return true

		}
		// QueueID
		if nbIf.RxModeSettings.QueueId != vppIf.RxModeSettings.QueueId {
			plugin.log.Debugf("Interface RESYNC comparison: QueueID changed (NB: %d, VPP: %d)",
				nbIf.RxModeSettings.QueueId, vppIf.RxModeSettings.QueueId)
			return true

		}
		// QueueIDValid
		if nbIf.RxModeSettings.QueueIdValid != vppIf.RxModeSettings.QueueIdValid {
			plugin.log.Debugf("Interface RESYNC comparison: QueueIDValid changed (NB: %d, VPP: %d)",
				nbIf.RxModeSettings.QueueIdValid, vppIf.RxModeSettings.QueueIdValid)
			return true

		}
	}

	switch nbIf.Type {
	case intf.InterfaceType_AF_PACKET_INTERFACE:
		if nbIf.Afpacket == nil && vppIf.Afpacket != nil || nbIf.Afpacket != nil && vppIf.Afpacket == nil {
			plugin.log.Debugf("Interface RESYNC comparison: AF-packet setup changed (NB: %v, VPP: %v)",
				nbIf.Afpacket, vppIf.Afpacket)
			return true
		}
		if nbIf.Afpacket != nil && vppIf.Afpacket != nil {
			// AF-packet host name
			if nbIf.Afpacket.HostIfName != vppIf.Afpacket.HostIfName {
				plugin.log.Debugf("Interface RESYNC comparison: AF-packet host name changed (NB: %s, VPP: %s)",
					nbIf.Afpacket.HostIfName, vppIf.Afpacket.HostIfName)
				return true
			}
		}
	case intf.InterfaceType_MEMORY_INTERFACE:
		if nbIf.Memif == nil && vppIf.Memif != nil || nbIf.Memif != nil && vppIf.Memif == nil {
			plugin.log.Debugf("Interface RESYNC comparison: memif setup changed (NB: %v, VPP: %v)",
				nbIf.Memif, vppIf.Memif)
			return true
		}
		if nbIf.Memif != nil && vppIf.Memif != nil {
			// Memif ID
			if nbIf.Memif.Id != vppIf.Memif.Id {
				plugin.log.Debugf("Interface RESYNC comparison: memif ID changed (NB: %d, VPP: %d)",
					nbIf.Memif.Id, vppIf.Memif.Id)
				return true
			}

			// Memif socket
			if nbIf.Memif.SocketFilename != vppIf.Memif.SocketFilename {
				plugin.log.Debugf("Interface RESYNC comparison: memif socket filename changed (NB: %s, VPP: %s)",
					nbIf.Memif.SocketFilename, vppIf.Memif.SocketFilename)
				return true
			}
			// Master
			if nbIf.Memif.Master != vppIf.Memif.Master {
				plugin.log.Debugf("Interface RESYNC comparison: memif master setup changed (NB: %t, VPP: %t)",
					nbIf.Memif.Master, vppIf.Memif.Master)
				return true
			}
			// Mode
			if nbIf.Memif.Mode != vppIf.Memif.Mode {
				plugin.log.Debugf("Interface RESYNC comparison: memif mode setup changed (NB: %v, VPP: %v)",
					nbIf.Memif.Mode, vppIf.Memif.Mode)
				return true
			}
			// Rx queues
			if nbIf.Memif.RxQueues != vppIf.Memif.RxQueues {
				plugin.log.Debugf("Interface RESYNC comparison: RxQueues changed (NB: %d, VPP: %d)",
					nbIf.Memif.RxQueues, vppIf.Memif.RxQueues)
				return true
			}
			// Tx queues
			if nbIf.Memif.TxQueues != vppIf.Memif.TxQueues {
				plugin.log.Debugf("Interface RESYNC comparison: TxQueues changed (NB: %d, VPP: %d)",
					nbIf.Memif.TxQueues, vppIf.Memif.TxQueues)
				return true
			}
			// todo secret, buffer size and ring size is not compared. VPP always returns 0 for buffer size
			// and 1 for ring size. Secret cannot be dumped at all.
		}
	case intf.InterfaceType_TAP_INTERFACE:
		if nbIf.Tap == nil && vppIf.Tap != nil || nbIf.Tap != nil && vppIf.Tap == nil {
			plugin.log.Debugf("Interface RESYNC comparison: tap setup changed (NB: %v, VPP: %v)",
				nbIf.Tap, vppIf.Tap)
			return true
		}
		if nbIf.Tap != nil && vppIf.Tap != nil {
			// Tap version
			if nbIf.Tap.Version == 2 && nbIf.Tap.Version != vppIf.Tap.Version {
				plugin.log.Debugf("Interface RESYNC comparison: tap version changed (NB: %d, VPP: %d)",
					nbIf.Tap.Version, vppIf.Tap.Version)
				return true
			}
			// Namespace and host name
			if nbIf.Tap.Namespace != vppIf.Tap.Namespace {
				plugin.log.Debugf("Interface RESYNC comparison: tap namespace changed (NB: %s, VPP: %s)",
					nbIf.Tap.Namespace, vppIf.Tap.Namespace)
				return true
			}
			// Namespace and host name
			if nbIf.Tap.HostIfName != vppIf.Tap.HostIfName {
				plugin.log.Debugf("Interface RESYNC comparison: tap host name changed (NB: %s, VPP: %s)",
					nbIf.Tap.HostIfName, vppIf.Tap.HostIfName)
				return true
			}
			// Rx ring size
			if nbIf.Tap.RxRingSize != nbIf.Tap.RxRingSize {
				plugin.log.Debugf("Interface RESYNC comparison: tap Rx ring size changed (NB: %d, VPP: %d)",
					nbIf.Tap.RxRingSize, vppIf.Tap.RxRingSize)
				return true
			}
			// Tx ring size
			if nbIf.Tap.TxRingSize != nbIf.Tap.TxRingSize {
				plugin.log.Debugf("Interface RESYNC comparison: tap Tx ring size changed (NB: %d, VPP: %d)",
					nbIf.Tap.TxRingSize, vppIf.Tap.TxRingSize)
				return true
			}
		}
	case intf.InterfaceType_VXLAN_TUNNEL:
		if nbIf.Vxlan == nil && vppIf.Vxlan != nil || nbIf.Vxlan != nil && vppIf.Vxlan == nil {
			plugin.log.Debugf("Interface RESYNC comparison: VxLAN setup changed (NB: %v, VPP: %v)",
				nbIf.Vxlan, vppIf.Vxlan)
			return true
		}
		if nbIf.Vxlan != nil && vppIf.Vxlan != nil {
			// VxLAN Vni
			if nbIf.Vxlan.Vni != vppIf.Vxlan.Vni {
				plugin.log.Debugf("Interface RESYNC comparison: VxLAN Vni changed (NB: %d, VPP: %d)",
					nbIf.Vxlan.Vni, vppIf.Vxlan.Vni)
				return true
			}
			// VxLAN Src Address
			if nbIf.Vxlan.SrcAddress != vppIf.Vxlan.SrcAddress {
				plugin.log.Debugf("Interface RESYNC comparison: VxLAN src address changed (NB: %s, VPP: %s)",
					nbIf.Vxlan.SrcAddress, vppIf.Vxlan.SrcAddress)
				return true
			}
			// VxLAN Dst Address
			if nbIf.Vxlan.DstAddress != vppIf.Vxlan.DstAddress {
				plugin.log.Debugf("Interface RESYNC comparison: VxLAN dst address changed (NB: %s, VPP: %s)",
					nbIf.Vxlan.DstAddress, vppIf.Vxlan.DstAddress)
				return true
			}
			// VxLAN Multicast
			if nbIf.Vxlan.Multicast != vppIf.Vxlan.Multicast {
				plugin.log.Debugf("Interface RESYNC comparison: VxLAN multicast address changed (NB: %s, VPP: %s)",
					nbIf.Vxlan.Multicast, vppIf.Vxlan.Multicast)
				return true
			}
		}
	}

	// At last, return false if interfaces are equal
	return false
}

// Register interface to mapping and add tag/index to the VPP
func (plugin *InterfaceConfigurator) registerInterface(ifName string, ifIdx uint32, ifData *intf.Interfaces_Interface) error {
	plugin.swIfIndexes.RegisterName(ifName, ifIdx, ifData)
	if err := plugin.ifHandler.SetInterfaceTag(ifName, ifIdx); err != nil {
		return fmt.Errorf("error while adding interface tag %s, index %d: %v", ifName, ifIdx, err)
	}
	// Add AF-packet type interface to local cache
	if ifData.Type == intf.InterfaceType_AF_PACKET_INTERFACE {
		if plugin.linux != nil && plugin.afPacketConfigurator != nil && ifData.Afpacket != nil {
			// Interface is already present on the VPP so it cannot be marked as pending.
			plugin.afPacketConfigurator.addToCache(ifData, false)
		}
	}
	plugin.log.Debugf("RESYNC interfaces: registered interface %s (index %d)", ifName, ifIdx)
	return nil
}<|MERGE_RESOLUTION|>--- conflicted
+++ resolved
@@ -469,11 +469,7 @@
 func (plugin *NatConfigurator) ResyncDNat(nbDNatConfig []*nat.Nat44DNat_DNatConfig) error {
 	plugin.log.Debug("RESYNC DNAT config.")
 
-<<<<<<< HEAD
-	vppDNatCfg, err := plugin.natHandler.Nat44DNatDump(plugin.ifIndexes)
-=======
-	vppDNatCfg, err := plugin.natHandler.NAT44DNatDump()
->>>>>>> d1d00225
+	vppDNatCfg, err := plugin.natHandler.Nat44DNatDump()
 	if err != nil {
 		return fmt.Errorf("failed to dump DNAT config: %v", err)
 	}
