--- conflicted
+++ resolved
@@ -286,11 +286,7 @@
 		return
 	}
 
-<<<<<<< HEAD
-	err := c.goVppMux.GetInterfaceStats(&c.ifStats)
-=======
 	err := c.vppClient.Stats().GetInterfaceStats(&c.ifStats)
->>>>>>> 0e2148d3
 	if err != nil {
 		// TODO add some counter to prevent it log forever
 		c.log.Errorf("failed to read statistics data: %v", err)
