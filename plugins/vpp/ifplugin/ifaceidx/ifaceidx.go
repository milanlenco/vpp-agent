// Copyright (c) 2018 Cisco and/or its affiliates.
//
// Licensed under the Apache License, Version 2.0 (the "License");
// you may not use this file except in compliance with the License.
// You may obtain a copy of the License at:
//
//     http://www.apache.org/licenses/LICENSE-2.0
//
// Unless required by applicable law or agreed to in writing, software
// distributed under the License is distributed on an "AS IS" BASIS,
// WITHOUT WARRANTIES OR CONDITIONS OF ANY KIND, either express or implied.
// See the License for the specific language governing permissions and
// limitations under the License.

package ifaceidx

import (
	"time"

	"github.com/ligato/cn-infra/idxmap"
	"github.com/ligato/cn-infra/logging"

	"go.ligato.io/vpp-agent/v2/pkg/idxvpp"
)

// IfaceMetadataIndex provides read-only access to mapping with VPP interface
// metadata. It extends from NameToIndex.
type IfaceMetadataIndex interface {
	// LookupByName retrieves a previously stored metadata of interface
	// identified by <name>. If there is no interface associated with the give
	// name in the mapping, the <exists> is returned as *false* and <metadata>
	// as *nil*.
	LookupByName(name string) (metadata *IfaceMetadata, exists bool)

	// LookupBySwIfIndex retrieves a previously stored interface identified in
	// VPP by the given <swIfIndex>.
	// If there is no interface associated with the given index, <exists> is returned
	// as *false* with <name> and <metadata> both set to empty values.
	LookupBySwIfIndex(swIfIndex uint32) (name string, metadata *IfaceMetadata, exists bool)

	// LookupByIP returns a list of interfaces that have the given IP address
	// assigned.
	LookupByIP(ip string) []string /* name */

	// ListAllInterfaces returns slice of names of all interfaces in the mapping.
	ListAllInterfaces() (names []string)

	// WatchInterfaces allows to subscribe to watch for changes in the mapping
	// if interface metadata.
	WatchInterfaces(subscriber string, channel chan<- IfaceMetadataDto)
}

// IfaceMetadataIndexRW provides read-write access to mapping with interface
// metadata.
type IfaceMetadataIndexRW interface {
	IfaceMetadataIndex
	idxmap.NamedMappingRW
}

// IfaceMetadata collects metadata for VPP interface used in secondary lookups.
type IfaceMetadata struct {
	SwIfIndex     uint32
	Vrf           uint32
	IPAddresses   []string // TODO: update from interfaceAddress descriptor with real IPs (not netalloc links)
<<<<<<< HEAD
	TAPHostIfName string /* host interface name set for the Linux-side of the TAP interface; empty for non-TAPs */
=======
	TAPHostIfName string   /* host interface name set for the Linux-side of the TAP interface; empty for non-TAPs */
>>>>>>> 0e2148d3
}

// GetIndex returns sw_if_index assigned to the interface.
func (ifm *IfaceMetadata) GetIndex() uint32 {
	return ifm.SwIfIndex
}

// IfaceMetadataDto represents an item sent through watch channel in IfaceMetadataIndex.
// In contrast to NamedMappingGenericEvent, it contains typed interface metadata.
type IfaceMetadataDto struct {
	idxmap.NamedMappingEvent
	Metadata *IfaceMetadata
}

// ifaceMetadataIndex is type-safe implementation of mapping between interface
// name and metadata of type *InterfaceMeta.
type ifaceMetadataIndex struct {
	idxmap.NamedMappingRW /* embeds */

	log         logging.Logger
	nameToIndex idxvpp.NameToIndex /* contains */
}

const (
	// ipAddressIndexKey is a secondary index for IP-based look-ups.
	ipAddressIndexKey = "ip_addresses"
)

// NewIfaceIndex creates a new instance implementing IfaceMetadataIndexRW.
func NewIfaceIndex(logger logging.Logger, title string) IfaceMetadataIndexRW {
	mapping := idxvpp.NewNameToIndex(logger, title, indexMetadata)
	return &ifaceMetadataIndex{
		NamedMappingRW: mapping,
		log:            logger,
		nameToIndex:    mapping,
	}
}

// LookupByName retrieves a previously stored metadata of interface
// identified by <name>. If there is no interface associated with the give
// name in the mapping, the <exists> is returned as *false* and <metadata>
// as *nil*.
func (ifmx *ifaceMetadataIndex) LookupByName(name string) (metadata *IfaceMetadata, exists bool) {
	meta, found := ifmx.GetValue(name)
	if found {
		if typedMeta, ok := meta.(*IfaceMetadata); ok {
			return typedMeta, found
		}
	}
	return nil, false
}

// LookupBySwIfIndex retrieves a previously stored interface identified in
// VPP by the given/ <swIfIndex>.
// If there is no interface associated with the given index, <exists> is returned
// as *false* with <name> and <metadata> both set to empty values.
func (ifmx *ifaceMetadataIndex) LookupBySwIfIndex(swIfIndex uint32) (name string, metadata *IfaceMetadata, exists bool) {
	var item idxvpp.WithIndex
	name, item, exists = ifmx.nameToIndex.LookupByIndex(swIfIndex)
	if exists {
		var isIfaceMeta bool
		metadata, isIfaceMeta = item.(*IfaceMetadata)
		if !isIfaceMeta {
			exists = false
		}
	}
	return
}

// LookupByIP returns a list of interfaces that have the given IP address
// assigned.
func (ifmx *ifaceMetadataIndex) LookupByIP(ip string) []string {
	return ifmx.ListNames(ipAddressIndexKey, ip)
}

// ListAllInterfaces returns slice of names of all interfaces in the mapping.
func (ifmx *ifaceMetadataIndex) ListAllInterfaces() (names []string) {
	return ifmx.ListAllNames()
}

// WatchInterfaces allows to subscribe to watch for changes in the mapping
// if interface metadata.
func (ifmx *ifaceMetadataIndex) WatchInterfaces(subscriber string, channel chan<- IfaceMetadataDto) {
	watcher := func(dto idxmap.NamedMappingGenericEvent) {
		typedMeta, ok := dto.Value.(*IfaceMetadata)
		if !ok {
			return
		}
		msg := IfaceMetadataDto{
			NamedMappingEvent: dto.NamedMappingEvent,
			Metadata:          typedMeta,
		}
		timeout := idxmap.DefaultNotifTimeout
		select {
		case channel <- msg:
			// OK
		case <-time.After(timeout):
			ifmx.log.Warnf("Unable to deliver interface watch notification after %v, channel is full", timeout)
		}
	}
	if err := ifmx.Watch(subscriber, watcher); err != nil {
		ifmx.log.Error(err)
	}
}

// indexMetadata is an index function used for interface metadata.
func indexMetadata(metaData interface{}) map[string][]string {
	indexes := make(map[string][]string)

	ifMeta, ok := metaData.(*IfaceMetadata)
	if !ok || ifMeta == nil {
		return indexes
	}

	ip := ifMeta.IPAddresses
	if ip != nil {
		indexes[ipAddressIndexKey] = ip
	}
	return indexes
}<|MERGE_RESOLUTION|>--- conflicted
+++ resolved
@@ -62,11 +62,7 @@
 	SwIfIndex     uint32
 	Vrf           uint32
 	IPAddresses   []string // TODO: update from interfaceAddress descriptor with real IPs (not netalloc links)
-<<<<<<< HEAD
-	TAPHostIfName string /* host interface name set for the Linux-side of the TAP interface; empty for non-TAPs */
-=======
 	TAPHostIfName string   /* host interface name set for the Linux-side of the TAP interface; empty for non-TAPs */
->>>>>>> 0e2148d3
 }
 
 // GetIndex returns sw_if_index assigned to the interface.
