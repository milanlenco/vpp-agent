--- conflicted
+++ resolved
@@ -79,8 +79,6 @@
 // preRecordTxnOp prepares txn operation record - fills attributes that we can even
 // before executing the operation.
 func (s *Scheduler) preRecordTxnOp(args *applyValueArgs, node graph.Node) *kvs.RecordedTxnOp {
-<<<<<<< HEAD
-=======
 	var prevValue proto.Message
 	if getNodeState(node) != kvs.ValueState_REMOVED {
 		prevValue = utils.RecordProtoMessage(node.GetValue())
@@ -90,7 +88,6 @@
 		// new value
 		prevOrigin = args.kv.origin
 	}
->>>>>>> d9c23e1e
 	_, prevErr := getNodeError(node)
 	return &kvs.RecordedTxnOp{
 		Key:        args.kv.key,
