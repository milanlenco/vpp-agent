--- conflicted
+++ resolved
@@ -103,11 +103,7 @@
 		KeySelector:        l3.ModelARPEntry.IsKeyValid,
 		KeyLabel:           l3.ModelARPEntry.StripKeyPrefix,
 		ValueComparator:    d.EquivalentARPs,
-<<<<<<< HEAD
-		NBKeyPrefix:        l3.StaticArpKeyPrefix,
 		Validate:           d.Validate,
-=======
->>>>>>> b052e1e4
 		Add:                d.Add,
 		Delete:             d.Delete,
 		Modify:             d.Modify,
@@ -134,7 +130,7 @@
 }
 
 // Validate validates ARP entry configuration.
-func (d *ARPDescriptor) Validate(key string, arp *l3.StaticARPEntry) (err error) {
+func (d *ARPDescriptor) Validate(key string, arp *l3.ARPEntry) (err error) {
 	if arp.Interface == "" {
 		return kvs.NewInvalidValueError(ErrARPWithoutInterface, "interface")
 	}
@@ -232,11 +228,7 @@
 }
 
 // Dependencies lists dependencies for a Linux ARP entry.
-<<<<<<< HEAD
-func (d *ARPDescriptor) Dependencies(key string, arp *l3.StaticARPEntry) []kvs.Dependency {
-=======
-func (d *ARPDescriptor) Dependencies(key string, arp *l3.ARPEntry) []scheduler.Dependency {
->>>>>>> b052e1e4
+func (d *ARPDescriptor) Dependencies(key string, arp *l3.ARPEntry) []kvs.Dependency {
 	// the associated interface must exist and be UP
 	if arp.Interface != "" {
 		return []kvs.Dependency{
