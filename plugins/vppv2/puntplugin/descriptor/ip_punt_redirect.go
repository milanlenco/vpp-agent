// Copyright (c) 2018 Cisco and/or its affiliates.
//
// Licensed under the Apache License, Version 2.0 (the "License");
// you may not use this file except in compliance with the License.
// You may obtain a copy of the License at:
//
//     http://www.apache.org/licenses/LICENSE-2.0
//
// Unless required by applicable law or agreed to in writing, software
// distributed under the License is distributed on an "AS IS" BASIS,
// WITHOUT WARRANTIES OR CONDITIONS OF ANY KIND, either express or implied.
// See the License for the specific language governing permissions and
// limitations under the License.

package descriptor

import (
	"errors"

	"github.com/gogo/protobuf/proto"
	"github.com/ligato/cn-infra/logging"
<<<<<<< HEAD
	kvs "github.com/ligato/vpp-agent/plugins/kvscheduler/api"
	"github.com/ligato/vpp-agent/plugins/vppv2/model/interfaces"
	"github.com/ligato/vpp-agent/plugins/vppv2/model/punt"
=======
	interfaces "github.com/ligato/vpp-agent/api/models/vpp/interfaces"
	punt "github.com/ligato/vpp-agent/api/models/vpp/punt"
	scheduler "github.com/ligato/vpp-agent/plugins/kvscheduler/api"
>>>>>>> b052e1e4
	"github.com/ligato/vpp-agent/plugins/vppv2/puntplugin/descriptor/adapter"
	"github.com/ligato/vpp-agent/plugins/vppv2/puntplugin/vppcalls"
)

const (
	// IPRedirectDescriptorName is the name of the descriptor for the VPP punt to host/socket
	IPRedirectDescriptorName = "vpp-punt-ip-redirect"

	// dependency labels
	ipRedirectTxInterfaceDep = "ip-redirect-tx-interface-exists"
)

// A list of non-retriable errors:
var (
	// ErrIPRedirectWithoutL3Protocol is returned when VPP IP redirect has undefined L3 protocol.
	ErrIPRedirectWithoutL3Protocol = errors.New("VPP IP punt redirect defined without L3 protocol")

	// ErrPuntWithoutL4Protocol is returned when VPP IP redirect has undefined L4 tx interface.
	ErrIPRedirectWithoutTxInterface = errors.New("VPP IP punt redirect defined without tx interface")

	// ErrIPRedirectWithoutNextHop is returned when VPP IP redirect has undefined next hop address.
	ErrIPRedirectWithoutNextHop = errors.New("VPP IP punt redirect defined without tx interface")
)

// IPRedirectDescriptor teaches KVScheduler how to configure VPP IP punt redirect.
type IPRedirectDescriptor struct {
	// dependencies
	log         logging.Logger
	puntHandler vppcalls.PuntVppAPI
}

// NewIPRedirectDescriptor creates a new instance of the punt to host descriptor.
func NewIPRedirectDescriptor(puntHandler vppcalls.PuntVppAPI, log logging.LoggerFactory) *IPRedirectDescriptor {
	return &IPRedirectDescriptor{
		log:         log.NewLogger("punt-ip-redirect--descriptor"),
		puntHandler: puntHandler,
	}
}

// GetDescriptor returns descriptor suitable for registration (via adapter) with
// the KVScheduler.
func (d *IPRedirectDescriptor) GetDescriptor() *adapter.IPPuntRedirectDescriptor {
	return &adapter.IPPuntRedirectDescriptor{
		Name:               IPRedirectDescriptorName,
		NBKeyPrefix:        punt.ModelIPRedirect.KeyPrefix(),
		ValueTypeName:      punt.ModelIPRedirect.ProtoName(),
		KeySelector:        punt.ModelIPRedirect.IsKeyValid,
		KeyLabel:           punt.ModelIPRedirect.StripKeyPrefix,
		ValueComparator:    d.EquivalentIPRedirect,
<<<<<<< HEAD
		NBKeyPrefix:        punt.PrefixIPRedirect,
		Validate:           d.Validate,
=======
>>>>>>> b052e1e4
		Add:                d.Add,
		Delete:             d.Delete,
		ModifyWithRecreate: d.ModifyWithRecreate,
		Dependencies:       d.Dependencies,
		Dump:               d.Dump,
	}
}

// EquivalentIPRedirect is case-insensitive comparison function for punt.IpRedirect.
func (d *IPRedirectDescriptor) EquivalentIPRedirect(key string, oldIPRedirect, newIPRedirect *punt.IPRedirect) bool {
	// parameters compared by proto equal
	return proto.Equal(oldIPRedirect, newIPRedirect)
}

<<<<<<< HEAD
// Validate validates VPP punt configuration.
func (d *IPRedirectDescriptor) Validate(key string, redirect *punt.IpRedirect) error {
	// validate L3 protocol
	switch redirect.L3Protocol {
	case punt.L3Protocol_IPv4:
	case punt.L3Protocol_IPv6:
	case punt.L3Protocol_ALL:
	default:
		return kvs.NewInvalidValueError(ErrIPRedirectWithoutL3Protocol, "l3_protocol")
=======
// Add adds new IP punt redirect entry.
func (d *IPRedirectDescriptor) Add(key string, redirect *punt.IPRedirect) (metadata interface{}, err error) {
	// remove mask from IP address if necessary
	ipParts := strings.Split(redirect.NextHop, "/")
	if len(ipParts) > 1 {
		d.log.Debugf("IP punt redirect next hop IP address %s is defined with mask, removing it")
		redirect.NextHop = ipParts[0]
>>>>>>> b052e1e4
	}

	// validate tx interface
	if redirect.TxInterface == "" {
		return kvs.NewInvalidValueError(ErrIPRedirectWithoutTxInterface, "tx_interface")
	}

	// validate next hop
	if redirect.NextHop == "" {
		return kvs.NewInvalidValueError(ErrIPRedirectWithoutNextHop, "next_hop")
	}

	return nil
}

// Add adds new IP punt redirect entry.
func (d *IPRedirectDescriptor) Add(key string, redirect *punt.IpRedirect) (metadata interface{}, err error) {
	// add Punt to host/socket
	err = d.puntHandler.AddPuntRedirect(redirect)
	if err != nil {
		d.log.Error(err)
	}
	return nil, err
}

// Delete removes VPP IP punt redirect configuration.
func (d *IPRedirectDescriptor) Delete(key string, redirect *punt.IPRedirect, metadata interface{}) error {
	err := d.puntHandler.DeletePuntRedirect(redirect)
	if err != nil {
		d.log.Error(err)
	}
	return err
}

// Dump returns all configured VPP punt to host entries.
func (d *IPRedirectDescriptor) Dump(correlate []adapter.IPPuntRedirectKVWithMetadata) (dump []adapter.IPPuntRedirectKVWithMetadata, err error) {
	// TODO dump for IP redirect missing in api
	d.log.Info("Dump IP punt redirect is not supported by the VPP")
	return []adapter.IPPuntRedirectKVWithMetadata{}, nil
}

// ModifyWithRecreate always returns true - IP punt redirect entries are always modified via re-creation.
func (d *IPRedirectDescriptor) ModifyWithRecreate(key string, oldIPRedirect, newIPRedirect *punt.IPRedirect, metadata interface{}) bool {
	return true
}

// Dependencies for IP punt redirect are represented by tx interface
<<<<<<< HEAD
func (d *IPRedirectDescriptor) Dependencies(key string, redirect *punt.IpRedirect) (dependencies []kvs.Dependency) {
	dependencies = append(dependencies, kvs.Dependency{
=======
func (d *IPRedirectDescriptor) Dependencies(key string, redirect *punt.IPRedirect) (dependencies []scheduler.Dependency) {
	dependencies = append(dependencies, scheduler.Dependency{
>>>>>>> b052e1e4
		Label: ipRedirectTxInterfaceDep,
		Key:   interfaces.InterfaceKey(redirect.TxInterface),
	})
	return dependencies
<<<<<<< HEAD
=======
}

// IsRetriableFailure returns <false> for errors related to invalid configuration.
func (d *IPRedirectDescriptor) IsRetriableFailure(err error) bool {
	nonRetriable := []error{
		ErrIPRedirectWithoutL3Protocol,
		ErrIPRedirectWithoutTxInterface,
		ErrIPRedirectWithoutNextHop,
	}
	for _, nonRetriableErr := range nonRetriable {
		if err == nonRetriableErr {
			return false
		}
	}
	return true
}

// validatePuntConfig validates VPP punt configuration.
func (d *IPRedirectDescriptor) validateIPRedirectConfig(redirect *punt.IPRedirect) error {
	// validate L3 protocol
	switch redirect.L3Protocol {
	case punt.L3Protocol_IPv4:
	case punt.L3Protocol_IPv6:
	case punt.L3Protocol_ALL:
	default:
		return ErrIPRedirectWithoutL3Protocol
	}

	// validate tx interface
	if redirect.TxInterface == "" {
		return ErrIPRedirectWithoutTxInterface
	}

	// validate next hop
	if redirect.NextHop == "" {
		return ErrIPRedirectWithoutNextHop
	}

	return nil
>>>>>>> b052e1e4
}<|MERGE_RESOLUTION|>--- conflicted
+++ resolved
@@ -19,15 +19,9 @@
 
 	"github.com/gogo/protobuf/proto"
 	"github.com/ligato/cn-infra/logging"
-<<<<<<< HEAD
-	kvs "github.com/ligato/vpp-agent/plugins/kvscheduler/api"
-	"github.com/ligato/vpp-agent/plugins/vppv2/model/interfaces"
-	"github.com/ligato/vpp-agent/plugins/vppv2/model/punt"
-=======
 	interfaces "github.com/ligato/vpp-agent/api/models/vpp/interfaces"
 	punt "github.com/ligato/vpp-agent/api/models/vpp/punt"
-	scheduler "github.com/ligato/vpp-agent/plugins/kvscheduler/api"
->>>>>>> b052e1e4
+	kvs "github.com/ligato/vpp-agent/plugins/kvscheduler/api"
 	"github.com/ligato/vpp-agent/plugins/vppv2/puntplugin/descriptor/adapter"
 	"github.com/ligato/vpp-agent/plugins/vppv2/puntplugin/vppcalls"
 )
@@ -77,11 +71,7 @@
 		KeySelector:        punt.ModelIPRedirect.IsKeyValid,
 		KeyLabel:           punt.ModelIPRedirect.StripKeyPrefix,
 		ValueComparator:    d.EquivalentIPRedirect,
-<<<<<<< HEAD
-		NBKeyPrefix:        punt.PrefixIPRedirect,
 		Validate:           d.Validate,
-=======
->>>>>>> b052e1e4
 		Add:                d.Add,
 		Delete:             d.Delete,
 		ModifyWithRecreate: d.ModifyWithRecreate,
@@ -96,9 +86,8 @@
 	return proto.Equal(oldIPRedirect, newIPRedirect)
 }
 
-<<<<<<< HEAD
 // Validate validates VPP punt configuration.
-func (d *IPRedirectDescriptor) Validate(key string, redirect *punt.IpRedirect) error {
+func (d *IPRedirectDescriptor) Validate(key string, redirect *punt.IPRedirect) error {
 	// validate L3 protocol
 	switch redirect.L3Protocol {
 	case punt.L3Protocol_IPv4:
@@ -106,15 +95,6 @@
 	case punt.L3Protocol_ALL:
 	default:
 		return kvs.NewInvalidValueError(ErrIPRedirectWithoutL3Protocol, "l3_protocol")
-=======
-// Add adds new IP punt redirect entry.
-func (d *IPRedirectDescriptor) Add(key string, redirect *punt.IPRedirect) (metadata interface{}, err error) {
-	// remove mask from IP address if necessary
-	ipParts := strings.Split(redirect.NextHop, "/")
-	if len(ipParts) > 1 {
-		d.log.Debugf("IP punt redirect next hop IP address %s is defined with mask, removing it")
-		redirect.NextHop = ipParts[0]
->>>>>>> b052e1e4
 	}
 
 	// validate tx interface
@@ -131,7 +111,7 @@
 }
 
 // Add adds new IP punt redirect entry.
-func (d *IPRedirectDescriptor) Add(key string, redirect *punt.IpRedirect) (metadata interface{}, err error) {
+func (d *IPRedirectDescriptor) Add(key string, redirect *punt.IPRedirect) (metadata interface{}, err error) {
 	// add Punt to host/socket
 	err = d.puntHandler.AddPuntRedirect(redirect)
 	if err != nil {
@@ -162,57 +142,11 @@
 }
 
 // Dependencies for IP punt redirect are represented by tx interface
-<<<<<<< HEAD
-func (d *IPRedirectDescriptor) Dependencies(key string, redirect *punt.IpRedirect) (dependencies []kvs.Dependency) {
+func (d *IPRedirectDescriptor) Dependencies(key string, redirect *punt.IPRedirect) (dependencies []kvs.Dependency) {
 	dependencies = append(dependencies, kvs.Dependency{
-=======
-func (d *IPRedirectDescriptor) Dependencies(key string, redirect *punt.IPRedirect) (dependencies []scheduler.Dependency) {
-	dependencies = append(dependencies, scheduler.Dependency{
->>>>>>> b052e1e4
 		Label: ipRedirectTxInterfaceDep,
 		Key:   interfaces.InterfaceKey(redirect.TxInterface),
 	})
 	return dependencies
-<<<<<<< HEAD
-=======
 }
 
-// IsRetriableFailure returns <false> for errors related to invalid configuration.
-func (d *IPRedirectDescriptor) IsRetriableFailure(err error) bool {
-	nonRetriable := []error{
-		ErrIPRedirectWithoutL3Protocol,
-		ErrIPRedirectWithoutTxInterface,
-		ErrIPRedirectWithoutNextHop,
-	}
-	for _, nonRetriableErr := range nonRetriable {
-		if err == nonRetriableErr {
-			return false
-		}
-	}
-	return true
-}
-
-// validatePuntConfig validates VPP punt configuration.
-func (d *IPRedirectDescriptor) validateIPRedirectConfig(redirect *punt.IPRedirect) error {
-	// validate L3 protocol
-	switch redirect.L3Protocol {
-	case punt.L3Protocol_IPv4:
-	case punt.L3Protocol_IPv6:
-	case punt.L3Protocol_ALL:
-	default:
-		return ErrIPRedirectWithoutL3Protocol
-	}
-
-	// validate tx interface
-	if redirect.TxInterface == "" {
-		return ErrIPRedirectWithoutTxInterface
-	}
-
-	// validate next hop
-	if redirect.NextHop == "" {
-		return ErrIPRedirectWithoutNextHop
-	}
-
-	return nil
->>>>>>> b052e1e4
-}