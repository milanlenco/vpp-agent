// Copyright (c) 2018 Cisco and/or its affiliates.
//
// Licensed under the Apache License, Version 2.0 (the "License");
// you may not use this file except in compliance with the License.
// You may obtain a copy of the License at:
//
//     http://www.apache.org/licenses/LICENSE-2.0
//
// Unless required by applicable law or agreed to in writing, software
// distributed under the License is distributed on an "AS IS" BASIS,
// WITHOUT WARRANTIES OR CONDITIONS OF ANY KIND, either express or implied.
// See the License for the specific language governing permissions and
// limitations under the License.

package descriptor

import (
	"fmt"
	"strings"

	"github.com/go-errors/errors"
	"github.com/gogo/protobuf/proto"
	"github.com/ligato/cn-infra/logging"

	scheduler "github.com/ligato/vpp-agent/plugins/kvscheduler/api"
	vpp_ifdescriptor "github.com/ligato/vpp-agent/plugins/vppv2/ifplugin/descriptor"
	"github.com/ligato/vpp-agent/plugins/vppv2/model/interfaces"
	"github.com/ligato/vpp-agent/plugins/vppv2/model/nat"
	"github.com/ligato/vpp-agent/plugins/vppv2/natplugin/descriptor/adapter"
	"github.com/ligato/vpp-agent/plugins/vppv2/natplugin/vppcalls"
)

const (
	// DNAT44DescriptorName is the name of the descriptor for VPP NAT44
	// Destination-NAT configurations.
	DNAT44DescriptorName = "vpp-nat44-dnat"

	// untaggedDNAT is used as a label for DNAT grouping all untagged static
	// and identity mappings.
	untaggedDNAT = "UNTAGGED-DNAT"

	// dependency labels
	mappingInterfaceDep = "interface-exists"
<<<<<<< HEAD
=======
	mappingAddressDep   = "address-in-the-pool"
>>>>>>> b1912a88
)

// A list of non-retriable errors:
var (
	// ErrDNAT44WithEmptyLabel is returned when NAT44 DNAT configuration is defined
	// with empty label
	ErrDNAT44WithEmptyLabel = errors.New("NAT44 DNAT configuration defined with empty label")
)

// DNAT44Descriptor teaches KVScheduler how to configure Destination NAT44 in VPP.
type DNAT44Descriptor struct {
	log        logging.Logger
	natHandler vppcalls.NatVppAPI
}

// NewDNAT44Descriptor creates a new instance of the DNAT44 descriptor.
func NewDNAT44Descriptor(natHandler vppcalls.NatVppAPI, log logging.PluginLogger) *DNAT44Descriptor {

	return &DNAT44Descriptor{
		natHandler: natHandler,
		log:        log.NewLogger("nat44-dnat-descriptor"),
	}
}

// GetDescriptor returns descriptor suitable for registration (via adapter) with
// the KVScheduler.
func (d *DNAT44Descriptor) GetDescriptor() *adapter.DNAT44Descriptor {
	return &adapter.DNAT44Descriptor{
		Name:               DNAT44DescriptorName,
		KeySelector:        d.IsDNAT44Key,
		ValueComparator:    d.EquivalentDNAT44,
		ValueTypeName:      proto.MessageName(&nat.DNat44{}),
		NBKeyPrefix:        nat.PrefixNAT44,
		Add:                d.Add,
		Delete:             d.Delete,
		Modify:             d.Modify,
		IsRetriableFailure: d.IsRetriableFailure,
		Dependencies:       d.Dependencies,
		Dump:               d.Dump,
		// dump interfaces and allocated IP addresses first
		DumpDependencies: []string{vpp_ifdescriptor.InterfaceDescriptorName, vpp_ifdescriptor.DHCPDescriptorName},
	}
}

// IsDNAT44Key returns true if the key is identifying VPP destination-NAT44.
func (d *DNAT44Descriptor) IsDNAT44Key(key string) bool {
	return strings.HasPrefix(key, nat.DNAT44Prefix)
}

// EquivalentDNAT44 compares two instances of DNAT44 for equality.
func (d *DNAT44Descriptor) EquivalentDNAT44(key string, oldDNAT, newDNAT *nat.DNat44) bool {
	// compare identity mappings
	obsoleteIDMappings, newIDMappings := diffIdentityMappings(oldDNAT.IdMappings, newDNAT.IdMappings)
	if len(obsoleteIDMappings) != 0 || len(newIDMappings) != 0 {
		return false
	}

	// compare static mappings
	obsoleteStMappings, newStMappings := diffStaticMappings(oldDNAT.StMappings, newDNAT.StMappings)
	return len(obsoleteStMappings) == 0 && len(newStMappings) == 0
}

// IsRetriableFailure returns <false> for errors related to invalid configuration.
func (d *DNAT44Descriptor) IsRetriableFailure(err error) bool {
	return err != ErrDNAT44WithEmptyLabel
}

// Add adds new destination-NAT44 configuration.
func (d *DNAT44Descriptor) Add(key string, dnat *nat.DNat44) (metadata interface{}, err error) {
	// Add = Modify from empty DNAT
	return d.Modify(key, &nat.DNat44{Label: dnat.Label}, dnat, nil)
}

// Delete removes existing destination-NAT44 configuration.
func (d *DNAT44Descriptor) Delete(key string, dnat *nat.DNat44, metadata interface{}) error {
	// Delete = Modify into empty DNAT
	_, err := d.Modify(key, dnat, &nat.DNat44{Label: dnat.Label}, metadata)
	return err
}

// Modify updates destination-NAT44 configuration.
func (d *DNAT44Descriptor) Modify(key string, oldDNAT, newDNAT *nat.DNat44, oldMetadata interface{}) (newMetadata interface{}, err error) {
	// validate configuration first
	err = d.validateDNAT44Config(newDNAT)
	if err != nil {
		d.log.Error(err)
		return nil, err
	}

	obsoleteIDMappings, newIDMappings := diffIdentityMappings(oldDNAT.IdMappings, newDNAT.IdMappings)
	obsoleteStMappings, newStMappings := diffStaticMappings(oldDNAT.StMappings, newDNAT.StMappings)

	// remove obsolete identity mappings
	for _, oldMapping := range obsoleteIDMappings {
		if err = d.natHandler.DelNat44IdentityMapping(oldMapping, oldDNAT.Label); err != nil {
			err = errors.Errorf("failed to remove identity mapping from DNAT %s: %v", oldDNAT.Label, err)
			d.log.Error(err)
			return nil, err
		}
	}

	// remove obsolete static mappings
	for _, oldMapping := range obsoleteStMappings {
		if err = d.natHandler.DelNat44StaticMapping(oldMapping, oldDNAT.Label); err != nil {
			err = errors.Errorf("failed to remove static mapping from DNAT %s: %v", oldDNAT.Label, err)
			d.log.Error(err)
			return nil, err
		}
	}

	// add new identity mappings
	for _, newMapping := range newIDMappings {
		if err = d.natHandler.AddNat44IdentityMapping(newMapping, newDNAT.Label); err != nil {
			err = errors.Errorf("failed to add identity mapping for DNAT %s: %v", newDNAT.Label, err)
			d.log.Error(err)
			return nil, err
		}
	}

	// add new static mappings
	for _, newMapping := range newStMappings {
		if err = d.natHandler.AddNat44StaticMapping(newMapping, newDNAT.Label); err != nil {
			err = errors.Errorf("failed to add static mapping for DNAT %s: %v", newDNAT.Label, err)
			d.log.Error(err)
			return nil, err
		}
	}

	return nil, nil
}

// Dependencies lists external interfaces from mappings as dependencies.
func (d *DNAT44Descriptor) Dependencies(key string, dnat *nat.DNat44) (dependencies []scheduler.Dependency) {
	// collect referenced external interfaces
	externalIfaces := make(map[string]struct{})
	for _, mapping := range dnat.StMappings {
		if mapping.ExternalInterface != "" {
			externalIfaces[mapping.ExternalInterface] = struct{}{}
		}
	}
	for _, mapping := range dnat.IdMappings {
		if mapping.Interface != "" {
			externalIfaces[mapping.Interface] = struct{}{}
		}
	}

	// for every external interface add one dependency
	for externalIface := range externalIfaces {
		dependencies = append(dependencies, scheduler.Dependency{
			Label: mappingInterfaceDep + "-" + externalIface,
			Key:   interfaces.InterfaceKey(externalIface),
		})
	}
	return dependencies
}

// Dump returns the current NAT44 global configuration.
func (d *DNAT44Descriptor) Dump(correlate []adapter.DNAT44KVWithMetadata) (
	dump []adapter.DNAT44KVWithMetadata, err error,
) {
	// collect DNATs which are expected to be empty
	corrEmptyDNATs := make(map[string]*nat.DNat44)
	for _, kv := range correlate {
		if len(kv.Value.IdMappings) == 0 && len(kv.Value.StMappings) == 0 {
			corrEmptyDNATs[kv.Value.Label] = kv.Value
		}
	}

	// dump (non-empty) DNATs
	dnatDump, err := d.natHandler.DNat44Dump()
	if err != nil {
		d.log.Error(err)
		return dump, err
	}

	// process DNAT dump
	for _, dnat := range dnatDump {
		if dnat.Label == "" {
			// all untagged mappings are grouped under one DNAT with label <untaggedDNAT>
			// - they will get removed by resync (not configured by agent, or tagging has failed)
			dnat.Label = untaggedDNAT
		}
		if _, expectedToBeEmpty := corrEmptyDNATs[dnat.Label]; expectedToBeEmpty {
			// a DNAT mapping which is expected to be empty, but actually is not
			delete(corrEmptyDNATs, dnat.Label)
		}
		dump = append(dump, adapter.DNAT44KVWithMetadata{
			Key:    nat.DNAT44Key(dnat.Label),
			Value:  dnat,
			Origin: scheduler.FromNB,
		})
	}

	// add empty DNATs (nothing from them is dumped)
	for dnatLabel, dnat := range corrEmptyDNATs {
		dump = append(dump, adapter.DNAT44KVWithMetadata{
			Key:    nat.DNAT44Key(dnatLabel),
			Value:  dnat,
			Origin: scheduler.FromNB,
		})
	}

	var dumpList string
	for _, d := range dump {
		dumpList += fmt.Sprintf("\n - %+v", d)
	}
	d.log.Debugf("Dumping %d DNAT-44 configurations: %v", len(dump), dumpList)

	return dump, nil
}

// validateDNAT44Config validates VPP destination-NAT44 configuration.
func (d *DNAT44Descriptor) validateDNAT44Config(dnat *nat.DNat44) error {
	if dnat.Label == "" {
		return ErrDNAT44WithEmptyLabel
	}
	return nil
}

// diffIdentityMappings compares two *sets* of identity mappings.
func diffIdentityMappings(
	oldIDMappings, newIDMappings []*nat.DNat44_IdentityMapping) (obsoleteMappings, newMappings []*nat.DNat44_IdentityMapping) {

	for _, oldMapping := range oldIDMappings {
		found := false
		for _, newMapping := range newIDMappings {
			if proto.Equal(oldMapping, newMapping) {
				found = true
				break
			}
		}
		if !found {
			obsoleteMappings = append(obsoleteMappings, oldMapping)
		}
	}
	for _, newMapping := range newIDMappings {
		found := false
		for _, oldMapping := range oldIDMappings {
			if proto.Equal(oldMapping, newMapping) {
				found = true
				break
			}
		}
		if !found {
			newMappings = append(newMappings, newMapping)
		}
	}
	return obsoleteMappings, newMappings
}

// diffStaticMappings compares two *sets* of static mappings.
func diffStaticMappings(
	oldStMappings, newStMappings []*nat.DNat44_StaticMapping) (obsoleteMappings, newMappings []*nat.DNat44_StaticMapping) {

	for _, oldMapping := range oldStMappings {
		found := false
		for _, newMapping := range newStMappings {
			if equivalentStaticMappings(oldMapping, newMapping) {
				found = true
				break
			}
		}
		if !found {
			obsoleteMappings = append(obsoleteMappings, oldMapping)
		}
	}
	for _, newMapping := range newStMappings {
		found := false
		for _, oldMapping := range oldStMappings {
			if equivalentStaticMappings(oldMapping, newMapping) {
				found = true
				break
			}
		}
		if !found {
			newMappings = append(newMappings, newMapping)
		}
	}
	return obsoleteMappings, newMappings
}

// equivalentStaticMappings compares two static mappings for equality.
func equivalentStaticMappings(stMapping1, stMapping2 *nat.DNat44_StaticMapping) bool {
	// attributes compared as usually
	if stMapping1.Protocol != stMapping2.Protocol || stMapping1.ExternalPort != stMapping2.ExternalPort ||
		stMapping1.ExternalIp != stMapping2.ExternalIp || stMapping1.ExternalInterface != stMapping2.ExternalInterface ||
		stMapping1.TwiceNat != stMapping2.TwiceNat {
		return false
	}

	// compare locals ignoring their order
	for _, localIP1 := range stMapping1.LocalIps {
		found := false
		for _, localIP2 := range stMapping2.LocalIps {
			if proto.Equal(localIP1, localIP2) {
				found = true
				break
			}
		}
		if !found {
			return false
		}
	}
	for _, localIP2 := range stMapping2.LocalIps {
		found := false
		for _, localIP1 := range stMapping1.LocalIps {
			if proto.Equal(localIP1, localIP2) {
				found = true
				break
			}
		}
		if !found {
			return false
		}
	}

	return true
}<|MERGE_RESOLUTION|>--- conflicted
+++ resolved
@@ -41,10 +41,6 @@
 
 	// dependency labels
 	mappingInterfaceDep = "interface-exists"
-<<<<<<< HEAD
-=======
-	mappingAddressDep   = "address-in-the-pool"
->>>>>>> b1912a88
 )
 
 // A list of non-retriable errors:
