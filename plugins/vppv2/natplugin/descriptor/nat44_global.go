// Copyright (c) 2018 Cisco and/or its affiliates.
//
// Licensed under the Apache License, Version 2.0 (the "License");
// you may not use this file except in compliance with the License.
// You may obtain a copy of the License at:
//
//     http://www.apache.org/licenses/LICENSE-2.0
//
// Unless required by applicable law or agreed to in writing, software
// distributed under the License is distributed on an "AS IS" BASIS,
// WITHOUT WARRANTIES OR CONDITIONS OF ANY KIND, either express or implied.
// See the License for the specific language governing permissions and
// limitations under the License.

package descriptor

import (
	"fmt"
	"net"

	"github.com/gogo/protobuf/proto"
	"github.com/ligato/cn-infra/logging"
	"github.com/pkg/errors"

	"github.com/ligato/vpp-agent/api/models/vpp"
	nat "github.com/ligato/vpp-agent/api/models/vpp/nat"
	scheduler "github.com/ligato/vpp-agent/plugins/kvscheduler/api"
	vpp_ifdescriptor "github.com/ligato/vpp-agent/plugins/vppv2/ifplugin/descriptor"
	"github.com/ligato/vpp-agent/plugins/vppv2/natplugin/descriptor/adapter"
	"github.com/ligato/vpp-agent/plugins/vppv2/natplugin/vppcalls"
)

const (
	// NAT44GlobalDescriptorName is the name of the descriptor for VPP NAT44 global
	// configuration.
	NAT44GlobalDescriptorName = "vpp-nat44-global"

	// default virtual reassembly configuration
	natReassTimeoutDefault = 2 // seconds
	natMaxReassDefault     = 1024
	natMaxFragDefault      = 5
	natDropFragDefault     = false
)

// A list of non-retriable errors:
var (
	// ErrNATInterfaceFeatureCollision is returned when VPP NAT features assigned
	// to a single interface collide.
	ErrNATInterfaceFeatureCollision = errors.New("VPP NAT interface feature collision")

	// ErrDuplicateNATAddress is returned when VPP NAT address pool contains duplicate
	// IP addresses.
	ErrDuplicateNATAddress = errors.New("Duplicate VPP NAT address")

	// ErrInvalidNATAddress is returned when IP address from VPP NAT address pool
	// cannot be parsed.
	ErrInvalidNATAddress = errors.New("Invalid VPP NAT address")
)

// defaultGlobalCfg is the default NAT44 global configuration.
var defaultGlobalCfg = &nat.Nat44Global{
	VirtualReassembly: &nat.VirtualReassembly{
		Timeout:         natReassTimeoutDefault,
		MaxReassemblies: natMaxReassDefault,
		MaxFragments:    natMaxFragDefault,
		DropFragments:   natDropFragDefault,
	},
}

// NAT44GlobalDescriptor teaches KVScheduler how to configure global options for
// VPP NAT44.
type NAT44GlobalDescriptor struct {
	log        logging.Logger
	natHandler vppcalls.NatVppAPI
}

// NewNAT44GlobalDescriptor creates a new instance of the NAT44Global descriptor.
func NewNAT44GlobalDescriptor(natHandler vppcalls.NatVppAPI, log logging.PluginLogger) *NAT44GlobalDescriptor {

	return &NAT44GlobalDescriptor{
		natHandler: natHandler,
		log:        log.NewLogger("nat44-global-descriptor"),
	}
}

// GetDescriptor returns descriptor suitable for registration (via adapter) with
// the KVScheduler.
func (d *NAT44GlobalDescriptor) GetDescriptor() *adapter.NAT44GlobalDescriptor {
	return &adapter.NAT44GlobalDescriptor{
		Name:               NAT44GlobalDescriptorName,
		NBKeyPrefix:        vpp.NAT44GlobalSpec.KeyPrefix(),
		ValueTypeName:      vpp.NAT44GlobalSpec.ProtoName(),
		KeySelector:        vpp.NAT44GlobalSpec.IsKeyValid,
		KeyLabel:           vpp.NAT44GlobalSpec.StripKeyPrefix,
		ValueComparator:    d.EquivalentNAT44Global,
		Add:                d.Add,
		Delete:             d.Delete,
		Modify:             d.Modify,
		IsRetriableFailure: d.IsRetriableFailure,
		DerivedValues:      d.DerivedValues,
		Dump:               d.Dump,
		DumpDependencies:   []string{vpp_ifdescriptor.InterfaceDescriptorName},
	}
}

// EquivalentNAT44Global compares two NAT44 global configs for equality.
func (d *NAT44GlobalDescriptor) EquivalentNAT44Global(key string, oldGlobalCfg, newGlobalCfg *nat.Nat44Global) bool {
	if oldGlobalCfg.Forwarding != newGlobalCfg.Forwarding {
		return false
	}
	if !proto.Equal(getVirtualReassembly(oldGlobalCfg), getVirtualReassembly(newGlobalCfg)) {
		return false
	}

	// Note: interfaces are not compared here as they are represented via derived kv-pairs

	// compare address pools
	obsoleteAddrs, newAddrs := diffNat44AddressPools(oldGlobalCfg.AddressPool, newGlobalCfg.AddressPool)
	return len(obsoleteAddrs) == 0 && len(newAddrs) == 0
}

// IsRetriableFailure returns <false> for errors related to invalid configuration.
func (d *NAT44GlobalDescriptor) IsRetriableFailure(err error) bool {
	nonRetriable := []error{
		ErrNATInterfaceFeatureCollision,
		ErrDuplicateNATAddress,
		ErrInvalidNATAddress,
	}
	for _, nonRetriableErr := range nonRetriable {
		if err == nonRetriableErr {
			return false
		}
	}
	return true
}

// Add applies NAT44 global options.
func (d *NAT44GlobalDescriptor) Add(key string, globalCfg *nat.Nat44Global) (metadata interface{}, err error) {
	return d.Modify(key, defaultGlobalCfg, globalCfg, nil)
}

// Delete sets NAT44 global options back to the defaults.
func (d *NAT44GlobalDescriptor) Delete(key string, globalCfg *nat.Nat44Global, metadata interface{}) error {
	_, err := d.Modify(key, globalCfg, defaultGlobalCfg, metadata)
	return err
}

// Modify updates NAT44 global options.
func (d *NAT44GlobalDescriptor) Modify(key string, oldGlobalCfg, newGlobalCfg *nat.Nat44Global, oldMetadata interface{}) (newMetadata interface{}, err error) {
	// validate configuration first
	err = d.validateNAT44GlobalConfig(newGlobalCfg)
	if err != nil {
		d.log.Error(err)
		return nil, err
	}

	// update forwarding
	if oldGlobalCfg.Forwarding != newGlobalCfg.Forwarding {
		if err = d.natHandler.SetNat44Forwarding(newGlobalCfg.Forwarding); err != nil {
			err = errors.Errorf("failed to set NAT44 forwarding to %t: %v", newGlobalCfg.Forwarding, err)
			d.log.Error(err)
			return nil, err
		}
	}

	// update virtual reassembly for IPv4
	if !proto.Equal(getVirtualReassembly(oldGlobalCfg), getVirtualReassembly(newGlobalCfg)) {
		if err = d.natHandler.SetVirtualReassemblyIPv4(getVirtualReassembly(newGlobalCfg)); err != nil {
			err = errors.Errorf("failed to set NAT virtual reassembly for IPv4: %v", err)
			d.log.Error(err)
			return nil, err
		}
	}

	// update the address pool
	obsoleteAddrs, newAddrs := diffNat44AddressPools(oldGlobalCfg.AddressPool, newGlobalCfg.AddressPool)
	// remove obsolete addresses from the pool
	for _, obsoleteAddr := range obsoleteAddrs {
		if err = d.natHandler.DelNat44Address(obsoleteAddr.Address, obsoleteAddr.VrfId, obsoleteAddr.TwiceNat); err != nil {
			err = errors.Errorf("failed to remove address %s from the NAT pool: %v", obsoleteAddr.Address, err)
			d.log.Error(err)
			return nil, err
		}
	}
	// add new addresses into the pool
	for _, newAddr := range newAddrs {
		if err = d.natHandler.AddNat44Address(newAddr.Address, newAddr.VrfId, newAddr.TwiceNat); err != nil {
			err = errors.Errorf("failed to add address %s into the NAT pool: %v", newAddr.Address, err)
			d.log.Error(err)
			return nil, err
		}
	}

	return nil, nil
}

// DerivedValues derives nat.NatInterface for every interface with assigned NAT configuration.
func (d *NAT44GlobalDescriptor) DerivedValues(key string, globalCfg *nat.Nat44Global) (derValues []scheduler.KeyValuePair) {
	// NAT interfaces
	for _, natIface := range globalCfg.NatInterfaces {
		derValues = append(derValues, scheduler.KeyValuePair{
			Key:   nat.InterfaceNAT44Key(natIface.Name, natIface.IsInside),
			Value: natIface,
		})
	}
	return derValues
}

// Dump returns the current NAT44 global configuration.
func (d *NAT44GlobalDescriptor) Dump(correlate []adapter.NAT44GlobalKVWithMetadata) ([]adapter.NAT44GlobalKVWithMetadata, error) {
	globalCfg, err := d.natHandler.Nat44GlobalConfigDump()
	if err != nil {
		d.log.Error(err)
		return nil, err
	}

	origin := scheduler.FromNB
	if proto.Equal(globalCfg, defaultGlobalCfg) {
		origin = scheduler.FromSB
	}

	dump := []adapter.NAT44GlobalKVWithMetadata{{
		Key:    vpp.NAT44GlobalSpec.KeyPrefix() + nat.NAT44_GlobalID,
		Value:  globalCfg,
		Origin: origin,
	}}

<<<<<<< HEAD
	var dumpList string
	for _, d := range dump {
		dumpList += fmt.Sprintf("\n - %+v", d)
	}
	d.log.Debugf("Dumping %d NAT44 global: %s", len(dump), dumpList)

=======
>>>>>>> 3d25336a
	return dump, nil
}

// natIface accumulates NAT interface configuration for validation purposes.
type natIface struct {
	// feature assignment counters
	in     int
	out    int
	output int
}

// validateNAT44GlobalConfig validates VPP NAT44 global configuration.
func (d *NAT44GlobalDescriptor) validateNAT44GlobalConfig(globalCfg *nat.Nat44Global) error {
	// check NAT interface features for collisions
	natIfaceMap := make(map[string]*natIface)
	for _, iface := range globalCfg.NatInterfaces {
		if _, hasEntry := natIfaceMap[iface.Name]; !hasEntry {
			natIfaceMap[iface.Name] = &natIface{}
		}
		ifaceCfg := natIfaceMap[iface.Name]
		if iface.IsInside {
			ifaceCfg.in++
		} else {
			ifaceCfg.out++
		}
		if iface.OutputFeature {
			ifaceCfg.output++
		}
	}
	for _, ifaceCfg := range natIfaceMap {
		if ifaceCfg.in > 1 {
			// duplicate IN
			return ErrNATInterfaceFeatureCollision
		}
		if ifaceCfg.out > 1 {
			// duplicate OUT
			return ErrNATInterfaceFeatureCollision
		}
		if ifaceCfg.output == 1 && (ifaceCfg.in+ifaceCfg.out > 1) {
			// OUTPUT interface cannot be both IN and OUT
			return ErrNATInterfaceFeatureCollision
		}
	}

	// check NAT address pool for invalid addresses and duplicities
	var ipAddrs []net.IP
	for _, addr := range globalCfg.AddressPool {
		ipAddr := net.ParseIP(addr.Address)
		if ipAddr == nil {
			return ErrInvalidNATAddress
		}
		for _, ipAddr2 := range ipAddrs {
			if ipAddr.Equal(ipAddr2) {
				return ErrDuplicateNATAddress
			}
		}
		ipAddrs = append(ipAddrs, ipAddr)
	}
	return nil
}

func getVirtualReassembly(globalCfg *nat.Nat44Global) *nat.VirtualReassembly {
	if globalCfg.VirtualReassembly == nil {
		return defaultGlobalCfg.VirtualReassembly
	}
	return globalCfg.VirtualReassembly
}

// diffNat44AddressPools compares two address pools.
func diffNat44AddressPools(oldAddrPool, newAddrPool []*nat.Nat44Global_Address) (obsoleteAddrs, newAddrs []*nat.Nat44Global_Address) {
	for _, oldAddr := range oldAddrPool {
		found := false
		for _, newAddr := range newAddrPool {
			if proto.Equal(oldAddr, newAddr) {
				found = true
				break
			}
		}
		if !found {
			obsoleteAddrs = append(obsoleteAddrs, oldAddr)
		}
	}
	for _, newAddr := range newAddrPool {
		found := false
		for _, oldAddr := range oldAddrPool {
			if proto.Equal(oldAddr, newAddr) {
				found = true
				break
			}
		}
		if !found {
			newAddrs = append(newAddrs, newAddr)
		}
	}
	return obsoleteAddrs, newAddrs
}<|MERGE_RESOLUTION|>--- conflicted
+++ resolved
@@ -225,15 +225,6 @@
 		Origin: origin,
 	}}
 
-<<<<<<< HEAD
-	var dumpList string
-	for _, d := range dump {
-		dumpList += fmt.Sprintf("\n - %+v", d)
-	}
-	d.log.Debugf("Dumping %d NAT44 global: %s", len(dump), dumpList)
-
-=======
->>>>>>> 3d25336a
 	return dump, nil
 }
 
