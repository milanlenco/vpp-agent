--- conflicted
+++ resolved
@@ -35,31 +35,18 @@
  - remote client using Data Broker
  - remote client using GRPC
 
-<<<<<<< HEAD
-### Key Value Data Store for NB
-The Control Plane writes configuration to the Data Store using a remote
-client (tested with ETCD, Redis). VPP Agent watches dedicated key
-prefixes in Data Store using dbsync package.
-=======
 ### Key Value Data Store for NB (north-bound)
-The Control Plane using remote client writes (north-bound) configuration to the Data Store
-(tested with ETCD, Redis). VPP Agent watches particular key prefixes in Data 
-Store using dbsync package.
->>>>>>> 87c2a03d
+The Control Plane using remote client writes (north-bound) configuration
+to the Data Store (tested with ETCD, Redis). VPP Agent watches dedicated
+key prefixes in Data Store using dbsync package.
 
 ![deployment with data store](imgs/deployment_with_data_store.png)
 TBD links to the code
 
-<<<<<<< HEAD
-### GRPC
-The Control Plane using remote client sends configuration to the Data
-Store (tested with ETCD, Redis). VPP Agent watches particular key prefixes in Data
-Store using grpcsync package.
-=======
 ### GRPC for NB (north-bound)
 The Control Plane using remote client sends configuration (north-bound)
-via Remote Procedure Call (in this case GRPC). VPP Agent exposes GRPC service.
->>>>>>> 87c2a03d
+via Remote Procedure Call (in this case GRPC). VPP Agent exposes GRPC
+service.
 
 ![grpc northbound](imgs/deployment_nb_grpc.png)
 
